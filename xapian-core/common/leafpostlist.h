--- conflicted
+++ resolved
@@ -1,11 +1,7 @@
 /** @file leafpostlist.h
  * @brief Abstract base class for leaf postlists.
  */
-<<<<<<< HEAD
-/* Copyright (C) 2007 Olly Betts
-=======
 /* Copyright (C) 2007,2009 Olly Betts
->>>>>>> bd46b50e
  * Copyright (C) 2009 Lemur Consulting Ltd
  *
  * This program is free software; you can redistribute it and/or
@@ -89,11 +85,8 @@
 
     TermFreqs get_termfreq_est_using_stats(
 	const Xapian::Weight::Internal & stats) const;
-<<<<<<< HEAD
-=======
 
     Xapian::termcount count_matching_subqs() const;
->>>>>>> bd46b50e
 };
 
 #endif // XAPIAN_INCLUDED_LEAFPOSTLIST_H
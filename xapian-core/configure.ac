--- conflicted
+++ resolved
@@ -2,11 +2,7 @@
 
 dnl NB When updating the version for a release, update LIBRARY_VERSION_INFO
 dnl below too.
-<<<<<<< HEAD
-AC_INIT([xapian-core], [1.1.0], [http://xapian.org/bugs])
-=======
 AC_INIT([xapian-core], [1.1.2], [http://xapian.org/bugs])
->>>>>>> bd46b50e
 dnl See HACKING document for details of the reasons for required versions.
 AC_PREREQ([2.63])
 dnl Extract from the libtool info manual:
@@ -34,13 +30,9 @@
 dnl
 dnl LIBRARY_VERSION_INFO for libxapian-1.1:
 dnl 0:0:0 1.1.0 Reset as library renamed
-<<<<<<< HEAD
-LIBRARY_VERSION_INFO=0:0:0
-=======
 dnl 1:0:0 1.1.1 PostingSource::get_maxweight() no longer virtual
 dnl 2:0:0 1.1.2 Query::Internal::wqf removed
 LIBRARY_VERSION_INFO=2:0:0
->>>>>>> bd46b50e
 AC_SUBST(LIBRARY_VERSION_INFO)
 
 LIBRARY_VERSION_SUFFIX=-1.1
@@ -94,11 +86,7 @@
 
 dnl See HACKING document for details of the reasons for required versions.
 AM_INIT_AUTOMAKE([1.10.2 -Wportability tar-ustar])
-<<<<<<< HEAD
-AC_CONFIG_SRCDIR([matcher/andpostlist.cc])
-=======
 AC_CONFIG_SRCDIR([matcher/multiandpostlist.cc])
->>>>>>> bd46b50e
 
 AC_CONFIG_HEADERS([config.h])
 
@@ -501,10 +489,7 @@
 	AC_MSG_RESULT([no])
       else
 	AC_MSG_RESULT([yes])
-<<<<<<< HEAD
-=======
 	AC_CHECK_HEADERS([valgrind/memcheck.h], [], [VALGRIND=], [ ])
->>>>>>> bd46b50e
       fi	
     else
       dnl The valgrind detected doesn't seem to work!  Perhaps this is an
@@ -945,20 +930,11 @@
     [
       dnl GCC:
       dnl
-<<<<<<< HEAD
-      dnl -Wundef and -Wshadow were supported by g++ 3.0 (though -Wshadow was
-      dnl buggy there).  We now require GCC >= 3.1, so can rely on them.
-      dnl All the other options were supported by g++ 2.95 and there's little
-      dnl likelihood Xapian will build with any earlier version, so there's
-      dnl not much point worrying about whether older versions had them or not.
-      AM_CXXFLAGS="$AM_CXXFLAGS -Wall -W -Wredundant-decls -Wpointer-arith -Wcast-qual -Wcast-align -Wno-long-long -Wformat-security -fno-gnu-keywords -Wundef -Wshadow"
-=======
       dnl -Wundef was supported by g++ 3.0 and since we now require GCC >= 3.1,
       dnl we can rely on it.
       dnl
       dnl All the other options were supported by g++ 2.95.
       AM_CXXFLAGS="$AM_CXXFLAGS -Wall -W -Wredundant-decls -Wpointer-arith -Wcast-qual -Wcast-align -Wno-long-long -Wformat-security -fno-gnu-keywords -Wundef -Wshadow -Woverloaded-virtual"
->>>>>>> bd46b50e
 
       dnl The output of g++ --version seems to change with almost every minor
       dnl release so use the preprocessor macros which should be more robust.
@@ -972,21 +948,6 @@
 	;;
       3.*) ;;
       *) dnl GCC >= 4.0
-<<<<<<< HEAD
-
-	dnl -Winit-self was added in GCC 3.4, but up to at least GCC 4.2 it is
-	dnl ignored by g++ which warns for this case with -Wuninitialized
-	dnl (implied by -W).  But at some point this bug (filed upstream as
-	dnl http://gcc.gnu.org/PR34772) may get fixed so we pass this option
-	dnl anyway - we don't intend to use this idiom, so any instances are
-	dnl bugs we'd like to know about.
-	dnl
-	dnl -Wstrict-overflow is new in GCC 4.2.  Higher settings than 1 have
-	dnl proved too noisy.
-	case $gxx_version in
-	4.[[01]]) ;;
-	*) AM_CXXFLAGS="$AM_CXXFLAGS -Winit-self -Wstrict-overflow=1" ;;
-=======
 	dnl -Wstrict-null-sentinel was new 4.0.
 	AM_CXXFLAGS="$AM_CXXFLAGS -Wstrict-null-sentinel"
 
@@ -1013,7 +974,6 @@
 	  dnl anyway - we don't intend to use this idiom, so any instances are
 	  dnl bugs we'd like to know about.
 	  AM_CXXFLAGS="$AM_CXXFLAGS -Wshadow -Wstrict-overflow=1 -Winit-self -Wlogical-op -Wmissing-declarations" ;;
->>>>>>> bd46b50e
 	esac
 
 	dnl FIXME:
@@ -1022,12 +982,9 @@
 	dnl to -Wtraditional-conversion and a new -Wconversion added which
 	dnl sounds useful but is a bit buggy currently.  So we should consider
 	dnl enabling -Wconversion once it is stabilised (GCC 4.4 or ...)
-<<<<<<< HEAD
-=======
 	dnl
 	dnl -Wold-style-cast is interesting, but triggers for macros from
 	dnl system headers (e.g. FD_SET) (tested with GCC 4.4).
->>>>>>> bd46b50e
 
 	if test no = "$enable_visibility"; then
 	  AC_DEFINE(XAPIAN_DISABLE_VISIBILITY, 1, [Define to disable use of visibility attributes])

<<<<<<< HEAD
upto:
Thu Mar 06 01:44:07 GMT 2008  Olly Betts <olly@survex.com>

HEAD only:

* database replication

* HACKING: Add note about preferring std::string().

	* xapian-config.in: Add swigheaders option, listing the header
	  files used by swig, so that we can add the appropriate
	  dependencies to the makefiles in the bindings.
	* xapian-config.in: Use globbing rather than iterating over the output
	  of ls.
	* xapian-config.in: Fix not to repeat headers in --swigheaders in a
	  non-VPATH build.

	* backends/flint/: Improve reporting of failures to obtain lock due
	  to unexpected errors - the error messages included in the
	  exceptions raised are now more verbose in many situations.  Also,
	  if the lock can't be obtained when a database is being created,
	  report the lock failure, not a DatabaseOpeningError - it's more
	  useful to know that the lock attempt failed than that the
	  database wasn't present before the attempt to create it.

	* AUTHORS: Add Matthew Somerville for Search::Xapian patches.

	* common/Makefile.mk,common/socket_utils.cc,common/socket_utils.h,
	  net/remoteconnection.cc,net/tcpclient.cc: Move windows-specific
	  socket handling code from remoteconnection.cc into a separate
	  file, provides the inline close_fd_or_socket for unix in the
	  header file.  Use this in tcpclient.cc instead of close to close
	  sockets correctly on windows.

	* tests/harness/backendmanager_multi.cc: Make the multi
	  backendmanager use relative paths in its stub databases.
	* backends/database.cc: Stub databases used to
	  assume that any relative paths were relative to the current
	  working directory.  They now assume that relative paths are
	  relative to the directory holding the stub database file.
	  Also, lines which begin with a '#' character are ignored, so we
	  can place comments in the stub database files.  Also, recognise a
	  new database type: a "stub directory", which is a directory
	  containing a stub database file named "XAPIANDB".
	* api/replication.cc: Replica databases are now created as
	  directories containing a "XAPIANDB" stub file, so all the
	  workings are internal.
	* common/Makefile.mk,common/fileutils.cc,common/fileutils.h: Add
	  new set of utilities to manipulate path names - extracting
	  directory names, and joining paths.
	* tests/api_replicate.cc: Enable test properly, now that
	  it passes.  Test needs to be expanded to check that the database
	  copy succeeded better.

Thu Jan 24 13:31:20 GMT 2008  Olly Betts <olly@survex.com>

Xapian-core 1.0.6 (2008-03-??):
=======
Xapian-core 1.0.6 (2008-03-17):
>>>>>>> f1e713cb

API:

* Add new query operators OP_VALUE_LE and OP_VALUE_GE which perform "single
  ended" range checks, and a corresponding new Query constructor.

* Add Unicode::toupper() to complement Unicode::tolower().

* Xapian::Stem has been further optimised - stemtest now runs ~2.5% faster.

testsuite:

* tests/runtest: Fixed to handle test programs with a ".exe" extension.

* tests/queryparsertest: Add a couple more testcases which already work to
  improve test coverage.

* tests/apitest: Add caseconvert1 testcase to test Unicode::tolower() and
  Unicode::toupper().

flint backend:

* xapian-check: Fix not to report an error for a database containing no
  postings but some user metadata.

* Update the base files atomically to avoid problems with reading processes
  finding partially written ones.

<<<<<<< HEAD
* Create lazy tables with the correct revision to avoid produce a database
  which we later report as "corrupt" (bug#232).

* xapian-compact: Fix compaction for database which contain user metadata keys.
=======
* Create lazy tables with the correct revision to avoid producing a database
  which we later report as "corrupt" (bug#232).

* xapian-compact: Fix compaction for databases which contain user metadata
  keys.
>>>>>>> f1e713cb

quartz backend:

* Update the base files atomically to avoid problems with reading processes
  finding partially written ones.

remote backend:

* The addition of OP_VALUE_LE and OP_VALUE_GE required an update to the Query
  serialisation, which required a minor remote protocol version bump.

* Fix to actually set the writing half as the connection as non-blocking when
  a timeout is specified.  This would have prevented timeouts from operating
  correctly in some situations.
<<<<<<< HEAD

inmemory backend:

=======
>>>>>>> f1e713cb

build system:

* configure: GCC warning flag overhaul:  Stop passing "-Wno-multichar" since
  any multi-character character literal is bound to be a typo (I believe we
  were only passing it after misinterpreting its sense!)  Pass
  "-Wformat-security", and "-Wconversion" for all GCC versions.  Add
  "-Winit-self" and "-Wstrict-overflow=5" for GCC >= 4.2.  The latter might
  prove too aggressive, but seems reasonable so far.  Fix some minor niggles
  revealed by "-Wconversion" and "-Wstrict-overflow=5".

* Add XAPIAN_NORETURN() annotations to functions and non-virtual methods which
  don't return.

documentation:

* docs/intro_ir.html: Briefly mention how pure boolean retrieval is supported.
<<<<<<< HEAD

* docs/valueranges.html: Fix example of using multiple VRPs to come out as a
  "program listing".

* include/xapian/queryparser.h: Fix incorrect example in doccomment.

* docs/quickstart.html: Remove information covered by INSTALL since
  there's no good reason to repeat it and two copies just risks one
  getting out of date (as has happened here!)

* docs/quickstart.html: Fix very out of date reference to MSet::items
  (bug#237).

* PLATFORMS: Remove reports for 0.8.x as they're too old to be interesting.
  Separate out 0.9.x reports.  Add Solaris 9 and 10 success reports from James
  Aylett.  Update from Debian buildd logs.
=======

* docs/valueranges.html: Fix example of using multiple VRPs to come out as a
  "program listing".
>>>>>>> f1e713cb

* include/xapian/queryparser.h: Fix incorrect example in doccomment.

* docs/quickstart.html: Remove information covered by INSTALL since
  there's no good reason to repeat it and two copies just risks one
  getting out of date (as has happened here!)

* docs/quickstart.html: Fix very out of date reference to MSet::items
  (bug#237).

* PLATFORMS: Remove reports for 0.8.x as they're too old to be interesting.
  Separate out 0.9.x reports.  Add Solaris 9 and 10 success reports from James
  Aylett.  Update from Debian buildd logs.

portability:

* Now builds on OS/2, thanks to a patch by Yuri Dario.

* Fix testsuite to build on mingw (broken by changes in 1.0.5).

debug code:

* Fix --enable-assertions build, broken by changes in 1.0.5.

Xapian-core 1.0.5 (2007-12-21):

API:

* More sophisticated sorting of results is now possible by defining a
  functor subclassing Xapian::Sorter (bug#100).

* Xapian::Enquire now provides a public copy constructor and assignment
  operator (bug#219).

* Xapian::Document::values_begin() didn't ensure that values had been read
  when working on a Document read from a database.  However, values_end() did
  (and so did values_count()) so this wasn't generally a problem in practice.

* Xapian::PostingIterator::skip_to() now works correctly when running over
  multiple databases.

* Xapian::Database::postlist_begin() no longer adds a "MultiPostList" wrapper
  for the common case when there's only one subdatabase.

* Xapian::TradWeight now avoids division by zero in the (rare) situation of the
  average document length being zero (which can only happen if all documents
  are empty or only have terms with wdf 0).

* Calling Xapian::WritableDatabase methods when we don't have exactly one
  subdatabase now throws InvalidOperationError.

testsuite:

* apitest:

  + Testcases now describe the conditions they need to run, and are
    automatically collated by a Perl script.  This makes it significantly
    easier to add a new testcase.

  + The test harness's "BackendManager" has been overhauled to allow
    cleaner implementations of testcases which are currently hard to
    write cleanly, and to make it easier to add new backend settings.

  + Add a "multi" backend setting which runs suitable tests over two
    subdatabases combined.  There's a corresponding new make target
    "check-multi".

  + Add more feature tests of document values.

  + sortrel1 now runs for inmemory too.

  + Add simple feature test for TradWeight being used to run a query.

  + Fix spell3 to work on Microsoft Windows (bug#177).

  + API classes are now tested to check they have copy constructors and
    assignment operators, and also that most have a default constructor.

  + quartztest testcases adddoc2 and adddoc3 have been reworked as apitest
    testcases adddoc5 and adddoc6, which run for other backends.

  + stubdb1 now explicitly creates the database it needs - generally this
    bug didn't manifest because an earlier test has already created it.

* queryparsertest: Add feature tests to check that ':' is being inserted
  between prefix and term when it should be.

* Fix extracting of valgrind error messages in the test harness.

* tests/valgrind.supp: Add more variants of the zlib suppressions.

matcher:

* Xapian::Enquire: When the "first" parameter to get_mset() is non-zero, avoid
  copying all the wanted items after performing the match.

* Fix bug in handling a pure boolean match over more than one database under
  set_docid_order(ASCENDING) - we used to exit early which isn't correct.

* When collapsing on a value, give a better lower bound on the number of
  matches by keeping track of the number of empty collapse values seen.

* Xapian::BM25Weight: Fix bug when k2 is non-zero: a non-initialised value
  influenced the weight calculations.  By default k2 is zero, so this bug
  probably won't have affected most users.

* The mechanism used to collate term statistics across multiple databases has
  been greatly simplified (bug#45).

flint backend:

* xapian-check:

  + Update to handle flint databases produced by Xapian 1.0.3 and later.

  + Fix not to go into an infinite loop if certain checks fail.

quartz backend:

* quartzcompact: Fix equality testing of C strings to use strcmp() rather than
  '=='!  In practice, using '==' often gives the desired effect due to pooling
  of constant strings, but this may have resulted in a bug on some platforms.

remote backend:

* If we're doing a match with only one database which is remote then just
  return the unserialised MSet from the remote match.  This requires an
  update to the MSet serialisation, which requires a minor remote protocol
  version bump.

build system:

* XO_LIB_XAPIAN now hooks LT_INIT as well as AC_PROG_LIBTOOL and
  AM_PROG_LIBTOOL.

* Distribute preautoreconf, dir_contents, docs/dir_contents and
  tests/dir_contents.

* Fix preautoreconf to correctly handle all the sources passed to doxygen to
  create the collated internal source documentation, and to work in a VPATH
  build.

documentation:

* sorting.html: New document on the topic of sorting match results.

* HACKING,admin_notes.html,bm25.html,glossary.html,intro_ir.html,overview.html,
  quickstart.html,scalability.html,termgenerator,html,synonyms.html: Assorted
  minor improvements.

* valueranges.html: State explicitly that Xapian::sortable_serialise() is used
  to encode values at index time, and give an example of how it is called.

* API documentation:

 + Clarify get_wdf() versus get_termfreq().

 + We now use pngcrush to reduce the size of PNG files in the HTML version.

 + The HTML version no longer includes various intermediate files which doxygen
   generates.

 + Hide the v102 namespace from Doxygen as it isn't user visible.

 + Stop describing get_description() as an "Introspection method", as this
   doesn't help to explain what it does, and get_description() doesn't really
   fall under common formal definitions of "introspection".

* index.html: Add a list of documents on particular topics and include links to
  previously unlinked-to documents.  Weed down the top navigation bar which had
  grown to unwieldy length.

* PLATFORMS: Update for Debian buildds.

* Improve documentation comment for Document::termlist_count().

* admin_notes.html: Note that this document is up-to-date for 1.0.5.

* INSTALL: zlib 1.2.0 apparently fixes a memory leak in deflateInit2(), which
  we use, so that's another reason to prefer 1.2.x.

portability:

* Add explicit includes of C headers needed to build with the latest snapshots
  of GCC 4.3.  Fix new warnings.

* xapian-config: On platforms which we know don't need explicit dependencies,
  --ltlibs now gives the same output as --libs.

* The minimum supported GCC version is now 2.95.3 (rather than 2.95) as 2.95.3
  added support for '#include <sstream>' which means we no longer need to
  maintain our own version.

* Fix build with SGI's compiler on IRIX.

* Fix or suppress some MSVC warnings.

debug code:

* Remove incorrect assertion in MultiAndPostList (bug#209).

* Fix build when configured with "--enable-log --disable-assertions".

Xapian-core 1.0.4 (2007-10-30):

API:

* Query:

  + Add OP_SCALE_WEIGHT operator (and a corresponding constructor which
    takes a single subquery and a parameter of type "double").  This
    multiplies the weights from the subquery by the parameter, allowing
    adjustment of the importance of parts of the query tree.

  + Deprecate the essentially useless constructor Query(Query::op, Query).

* QueryParser:

  + A field prefix can now be set to expand to more than one term prefix.
    Similarly, multiple term prefixes can now be applied by default.  This is
    done by calling QueryParser::add_boolean_prefix() or
    QueryParser::add_prefix() more than once with the same field name but a
    different term prefix (previously subsequent calls with the same field name
    had no effect).

  + Trying to set the same field as probabilistic and boolean now throws
    InvalidOperationError.

  + Fix parsing of `term1 site:example.org term2', broken by changes in 1.0.2.

  + Drop special treatment for unmatched ')' at the start of the query, as it
    seems rather arbitrary and not particularly useful and was causing us to
    parse `(site:example.org) -term' incorrectly.

  + The QueryParser now generates pure boolean Query objects for strings such
    as `site:example.org' by applying OP_SCALE_WEIGHT with a factor of 0.0.

  + Fix handling of `"quoted phrase" +term' and `"quoted phrase" -term'.

  + Fix handling of `site:example.org -term'.

  + Fix problem with spelling correction of hyphenated terms (or other terms
    joined with phrase generators): the position of the start of the term
    wasn't being reset for the second term in the generated phrase, resulting
    in out of bounds errors when substituting the new value in the corrected
    query string.

  + The parser stack is now a std::vector<> rather than a fixed size, so it
    will typically use less memory, and can't hit the fixed limit.

  + Fix handling of STEM_ALL and update the documentation comment for
    QueryParser::set_stemming_strategy() to explain how it works clearly.

* PostingIterator: positionlist_begin() and get_wdf() should now always
  throw InvalidOperationError where they aren't meaningful (before in some
  cases UnimplementedError was thrown).

testsuite:

* Add tests for new features.

* Add another valgrind suppression for a slightly different error from zlib
  in Ubuntu gutsy.

* Remove quartztest's test_postlist1 and test_postlist2, replacing the coverage
  lost by extending and adding tests which work with other backends as well.

* If a test throws a subclass of std::exception, the test harness now
  reports the class name and the extra information returned by std::exception's
  what() method.

matcher:

* Several performance improvements have been made, mainly to the handling
  of OP_AND and related operations (OP_FILTER, OP_NEAR, and OP_PHRASE).
  In combination, these are likely to speed up searching significantly
  for most users - in tests on real world data we've seen savings of 15-55%
  in search times).  These improvements are:

  + OP_AND of 3 or more sub-queries is now processed more efficiently.

  + Sub-queries from adjacent OP_AND, OP_FILTER, OP_NEAR, and OP_PHRASE are now
    combined into a single multi-way OP_AND operation, and the filters which
    implement the near/phrase restrictions are hoisted above this so they need
    to check fewer documents (bug#23).
	  
  + If an OP_OR or OP_AND_MAYBE decays to OP_AND, we now ensure that the less
    frequent sub-query is on the left, which OP_AND is optimised to expect.

* When the Enquire::get_mset() parameter checkatleast is set, and we're sorting
  by relevance with forward ordering by docid, and the query is pure boolean,
  the matcher was deciding it was done before the checkatleast requirement was
  satisfied.  Then the adjustments made to the estimated and max statistics
  based on checkatleast meant the results claimed there were exactly msize
  results.  This bug has now been fixed.

* Queries involving an OP_VALUE_RANGE filter now run around 3.5 times faster
  (bug#164).

* The calculations behind MSet::get_matches_estimated() were always rounding
  down fractions, but now round to the nearest integer.  Due to cumulative
  rounding, this could mean that the estimate is now a few documents higher in
  some cases (and hopefully a better estimate).

* Implement explicit swap() methods for internal classes MSetItem and ESetItem
  which should make the final sort of the MSet and ESet a little more
  efficient.

flint backend:

* Fixed a bug introduced in 1.0.3 - trying to open a flint database for reading
  no longer fails if it isn't writable.

* We no longer use member function pointers in the Btree implementation which
  seems to speed up searching a little.

remote backend:

* The remote protocol minor version has been increased (to accommodate
  OP_SCALE_WEIGHT).  If you are upgrading a live system which uses the
  remote backend, upgrade the servers before the clients.

build system:

* Added macro machinery to allow branch prediction hints to be specified and
  used by compilers which support this (current GCC and Intel C++).

* In a developer build, look for rst2html.py if rst2html isn't found as some
  Linux distros have it installed under with an extension.

documentation:

* In the API documentation, explicitly note that Database::get_metadata()
  returns an empty string when the backend doesn't support user-specified
  metadata, and that WritableDatabase::set_metadata() throws UnimplementedError
  in this case.  Also describe the current behaviour with multidatabases.

* README: Remove the ancient history lesson - this material is better left to
  the history page on the website.

* deprecation.html:

  + Deprecate the non-pythonic iterators in favour of the pythonic ones.

  + Move "Stem::stem_word(word)" in the bindings to the right section (it was
    done in 1.0.0, as already indicated).

  + Improve formatting.

* When running rst2html, using "--verbose" was causing "info" messages to be
  included in the HTML output, so drop this option and really fix this issue
  (which was thought to have been fixed by changes in 1.0.3).

* install.html: Reworked - this document now concentrates on giving
  a brief overview of building which should be suitable for most common cases,
  and defers to the INSTALL document in each tarball for more details.

* PLATFORMS: Update from tinderbox and buildbot.

* remote.html: xapian-tcpsrv has been able to handle concurrent read
  access since 0.3.1 (7 years ago) so update the very out-of-date information
  here.  Also, note that some newer features aren't supported by the remote
  backend yet.

* HACKING: Note specifically that std::list::size() is O(n) for GCC.

* intro_ir.html: Add link to the forthcoming book "Introduction to
  Information Retrieval", which can be read online.

* scalability.html: Update size of gmane.

* quartzdesign.html: Note that Quartz is now deprecated.

debug code:

* The debug assertion code has been rewritten from scratch to be cleaner and
  pull in fewer other headers.

Xapian-core 1.0.3 (2007-09-28):

API:

* Add support for user specified metadata (bug#143).  Currently supported by
  the flint and inmemory backends.

* Deprecate Enquire::register_match_decider() which has always been a no-op.

* Improve the lower bound on the number of matching documents for an AND query
  - if the sum of the lower bounds for the two sides is greater than the
  number of documents in the database, then some of them must have both terms.

* Spelling correction: Fix off-by-one error in loop bounds when initialising
  (bug#194).

* If the check_at_least parameter to Enquire::get_mset() is used, but there
  aren't that many results, then MSet::get_matches_lower_bound() and
  MSet::get_matches_upper_bound() weren't always reported as equal - this
  bug is now fixed.

* When sorting by value, and using the check_at_least parameter to
  Enquire::get_mset(), some potential matches weren't being counted.

* Failing to create a flint or quartz database because we couldn't create the
  directory for it now throws DatabaseCreateError not DatabaseOpeningError.

testsuite:

* Fix display of valgrind output when a test fails because valgrind detected
  a problem.

* Add another version of valgrind suppression for the zlib end condition check
  as this gives a different backtrace for zlib in Ubuntu gutsy.

flint backend:

* The Flint database format has been extended to support user metadata, and
  each termlist entry is now a byte shorter (before compression).  As a
  result, Xapian 1.0.2 and earlier won't be able to read Xapian 1.0.3
  databases.  However, Xapian 1.0.3 can read older databases.  If you open an
  older flint database for writing with Xapian 1.0.3, it will be upgraded
  such that it cannot then be read by Xapian 1.0.2 and earlier.

* Zlib compression wasn't being used for the spelling or synonym tables (due
  to a typo - Z_DEFAULT_COMPRESSION where it should be Z_DEFAULT_STRATEGY).

* xapian-check: Allow "db/record." and "db/record.DB" as arguments.

* Fix "key too long" exception message by substituting FLINT_BTREE_MAX_KEY_LEN
  with its numeric value.

* Assorted minor efficiency improvements.

* If we reach the flush threshold during a transaction, we now write out the
  postlist changes, but don't actually commit them.

* Check length of new terms is at most 245 bytes for flint in add_document()
  and replace_document() so that the API user gets an error there rather
  than when flush() is called (explicitly or implicitly).  Fixes bug#44.

* Flint used to read the value of the environmental variable
  XAPIAN_FLUSH_THRESHOLD when the first WritableDatabase was opened and would
  then cache this value.  However the program using Xapian may have changed
  it, so we now reread it each time a WritableDatabase is opened.

* Implement TermIterator::positionlist_count() for the flint backend.

remote backend:

* Fix the result of MSet::get_matches_lower_bound() when using the
  check_at_least parameter to get_mset().

inmemory backend:

* Implement TermIterator::positionlist_count() for the inmemory backend.

build system:

* xapian-config: We always need to include dependency_libs in the output of
  `xapian-config --libs` if shared libraries are disabled.

* Distribution tarballs are now in the POSIX "ustar" format.  This supports
  pathnames longer than 99 characters (which we now have a few instances of
  in the doxygen generated documentation) and also results in a distribution
  tarball that is about half the size!  This format should be readable by any
  tar program in current use - if your tar program doesn't support it, we'd
  like to know (but note that the GNU tar tarball is smaller than the size
  reduction in the xapian-core tarball...)

* configure no longer generates msvc/version.h - this is now entirely handled
  by the MSVC-specific makefiles.

documentation:

* Add a glossary.

* docs/stemming.html: Reorder the initial paragraphs so we actually answer the
  question "What is a stemming algorithm?" up front.

* When running rst2html, use "--exit-status=warning" rather than "--strict".
  The former actually gives a non-zero exit status for a warning or worse,
  while the former doesn't, but does include any "info" messages in the output
  HTML.

* docs/deprecation.rst: Add "Database::positionlist_begin() throwing
  RangeError and DocNotFoundError".

* valueranges.rst: Correct out-of-date reference to float_to_string.

* HACKING: Document a few more "coding standards".

* PLATFORMS: Updated.

* docs/overview.html: Restore HTML header accidentally deleted in November
  2006.

* Fix several typos.

portability:

* Add missing instances of "#include <string.h>" to fix compilation with recent
  GCC 4.3 snapshots.

* Fix some warnings for various compilers and platforms.

Xapian-core 1.0.2 (2007-07-05):

API:

* Xapian now offers spelling correction, based on a dynamically maintained
  list of spelling "target" words.  This is currently supported by the
  flint backend, and works when searching multiple databases.

* Xapian now offers search-time synonym expansion, based on an externally
  provided synonym dictionary.  This is currently supported by the flint
  backend, and works when searching multiple databases.

* TermGenerator: now offers support for generating spelling correction
  data.

* QueryParser:

  + New flag FLAG_SPELLING_CORRECTION to enable spelling correction, and a new
    method, "get_corrected_query_string()" to get the spelling corrected
    query string.

  + New flags have been added to allow the new synonym expansion feature to be
    enabled and controlled.  Synonym expansion can either be automatic, or only
    for terms explicitly indicated in the query string by the new "~" operator.

  + The precedence of the boolean operators has been adjusted to match their
    usual precedence in mathematics and programming languages.  "NOT" now binds
    as tightly as "AND" (previously "AND NOT" would bind like "AND", but just
    "NOT" would bind like "OR"!)  Also "XOR" now binds more tightly than "OR",
    but less tightly than "AND" (previously it bound just like "OR").

  + '+' and '-' have been fixed to work on bracketed subexpressions as

  + If the stemmer is "none", no longer put a Z prefix on terms; this now
    matches the output of TermGenerator.

* Add new Xapian::sortable_serialise() and Xapian::sortable_unserialise()
  functions which serialise and unserialise numbers (currently only
  doubles) to a string representation which sorts in numeric order.  Small
  integers have a short representation.

* NumberValueRangeProcessor has been changed to work usefully.  Previously
  the numbers had to be the same length; now numbers are serialised to
  strings such that a string sort on the string orders the numbers correctly.
  Negative and floating point numbers are also supported now.  The old
  NumberValueRangeProcessor is still present in the library to preserve
  ABI compatibility, but code linking against 1.0.2 or later will pick
  up the new implementation, which really lives in a sub-namespace.

* Documents now have a get_docid() method, to get the document ID from the
  database they came from.

* Add support for a new type of match decider, called a "matchspy".  Unlike
  the old deciders, this will reliably be tested on every candidate
  document, so can be used to tally statistics on them.

* Fixed a segfault when getting a description for a MatchNothing query
  joined with AND_NOT (bug #176).

* Header files have been tidied up to remove some unnecessary includes.
  Applications using "#include <xapian.h>" will not be affected.  We don't
  intend to support direct inclusion of individual header files from the xapian
  directory, but if you do that, you may have to update you code.

testsuite:

* Feature tests added for all new features.

* Improved test coverage in queryparsertest.  Some tests in queryparsertest
  now use flint databases, so the test now ensures that the .flint
  subdirectory exists.

* The test harness no longer creates <dbdir>/log for flint (flint doesn't
  create a log like quartz does).

* apitest: "-bremote" must now be "-bremoteprog" (to better match
  "-bremotetcp"); "-bvoid" must now be "-bnone" (to better describe not
  using a database backend).

* To complement "make check-flint", "make check-quartz", and "make
  check-remote", you can now run tests for the remotetcp backend with
  "make check-remotetcp", for the remoteprog backend with "make
  check-remoteprog", for the inmemory backend with "make check-inmemory", and
  tests not requiring a backend with "make check-none".

* Several extra tests of the check_at_least parameter supplied to
  get_mset() were added.

* Fix memory leak and fd leak in remotetcp handling, so apitest now passes
  under valgrind.

* quartztest: no longer test QuartzPostList::get_collection_freq(), which
  has been removed.

* Add regression test emptyquery2 for bug #176.

* Add regression test matchall1 for bug with MatchAll queries.

* Enhanced test coverage of match functor, to check that it returns all
  matching documents.

matcher:

* Fix bug when check_at_least was supplied - the matches after the
  requested MSet size were being returned to the user.  The parameter is
  also now handled in a more efficient way - no extra memory is required
  (previously, extra memory proportional to the value of check_at_least was
  required).

* Fix bug which used incorrect statistics, and caused assertion failures,
  when performing a search using a MatchAll query.

* Optimisation for single term queries: we don't need to look at the top
  document's termlist to determine that it matches all the query terms.

flint backend:

* The value and position tables are now only created if there is anything to
  add to them.  So if you never use document values, there's no value.DB,
  value.baseA, or value.baseB.  This means the table doesn't need to be opened
  for searching (saving a file handle and a number of syscalls) and when
  flushing changes, we don't need to update baseA/baseB just to keep the
  revisions in step.  The flint database version has been increased, but the
  new code will happily open and read/update flint databases from Xapian 1.0.0
  and 1.0.1.  Xapian 1.0.2 flint databases can't be read by Xapian 1.0.1 or
  earlier though.

* Two new optional tables are now supported: "spelling", which is used to
  store information for spelling correction, and "synonym", which is used
  to store synonym information.

* xapian-compact: Now compacts and merges spelling and synonym tables.
  Also has a new option "--no-renumber" to preserve document ids from
  source databases.

* xapian-check: Now checks the spelling and synonym tables (only the Btree
  structure is currently checked, not the information inside).

* Database::term_exists(), Database::get_termfreq(), and
  Database::get_collection_freq() are now slightly more efficient for flint
  databases.

* New utility 'xapian-inspect' which allowing interactive inspection of key/tag
  pairs in a flint Btree.  Useful for development and debugging, and an
  approximate equivalent to quartzdump.

* WritableDatabase::delete_document() no longer cancels pending changes if the
  document doesn't exist.

* Fix handling of exceptions during commit - previously, this could result
  in tables getting out-of-sync, perhaps even resulting in a corrupt database.

* Optimise iteration of all documents in the case where all the document
  IDs up to lastdocid are used; in this case, we no longer need to access disk
  to get the document IDs.

quartz backend:

* WritableDatabase::delete_document() no longer cancels pending changes if the
  document doesn't exist.

* We no longer create a postlist just to find the termfreq or collection
  frequency.

remote backend:

* Calling WritableDatabase::delete_document() on a non-existent document now
  correctly propagates DocNotFoundError.

* The minor remote protocol version has increased (to fix the previous issue).
  You should be able to cleanly upgrade a live system by upgrading servers
  first and then clients.

* progclient: Reopen stderr on the child process to /dev/null rather than
  closing it.  This fixes apitest with the remoteprog backend to pass when run
  under valgrind (it failed in this case in 1.0.0 and 1.0.1).  It probably
  has no effect otherwise.

* check_at_least is now passed to the remote server to reduce the work
  needed to produce the match, and the serialised size of the returned MSet.

inmemory backend:

* Bug fix: using replace_document() to add a document with a specific
  document id above the highest currently used would create empty documents
  for all document ids in between.

build system:

* Work around an apparent bug in automake which causes the entries in .libs
  subdirectories generated for targets of bin_PROGRAMS not to be removed on
  make clean.  This was causing make distcheck to fail.

* Snapshots and releases are now bootstrapped with automake 1.10, and
  libtool 1.5.24.

* HTML documentation generated from RST files is now installed.

documentation:

* The API documentation is now generated with Doxygen 1.5.2, which fixes the
  missing docs for Xapian::Query.

* Ship and install internals.html.

* Generating the doxygen-collated documentation of the library internals (with
  "make doxygen_source_docs") now only tries to generate an HTML version.  The
  PDF version kept exceeding TeX limits, and HTML is a more useful format for
  this anyway.

* API docs for Xapian::QueryParser now make it clear that the default value for
  the stemming strategy is STEM_NONE.

* API docs now describe the NumberValueRangeProcessor more clearly.

* Several typo fixes and assorted wording improvements.

* queryparser.html: Mention "AND NOT" as an alternative way to write "NOT",
  and document synonym expansion.

* admin_notes.html: Updated for changes in this release, and corrected a
  few minor errors.

* spelling.rst: New file, documenting the spelling correction feature.

* synonyms.rst: New file, documenting the synonyms expansion feature.

* valueranges.rst: The NumberValueRangeProcessor is now documented.

* HACKING: Mention new libtool, and more details about preferring
  pre-increment.  Also add a note about 2 space indentation of protection
  level declarations in classes.

* INSTALL: note that zlib must be installed before you can build.

examples:

* copydatabase: Now copies synonym and spelling data.  Also, fix a cosmetic
  bug with progress output when a specified database directory has a trailing
  slash.

portability:

* Fix to build on with OpenBSD's zlib (xapian-core 1.0.0 and 1.0.1 didn't).

* Fixed to build with older zlib such as zlib 1.1.5 which Solaris apparently
  uses (xapian-core 1.0.0 and 1.0.1 didn't).  However, we recommend using zlib
  1.2.x as decompressing is apparently about 20% faster.

* msvc/version.h.in: Generated version.h for MSVC build no longer has the
  remote backend marked as disabled.

* Fix warnings from Intel's C++ compiler.

* Fixes for compilation with gcc-2.95 and GCC 4.3 snapshots.

packaging:

* RPMs:

  + Rename xapian.spec to xapian-core.spec to match tarball name.

  + Append the user name to BuildRoot.

debug code:

* Better debug logging from the queryparser internals.

Xapian-core 1.0.1 (2007-06-11):

API:

* Xapian::Error:

  + Make Error::error_string member std::string rather than char * to avoid
    problems with double free() with copied Error objects.  Unfortunately
    this mean an incompatible ABI change which we had hoped to avoid until
    1.1.0, but in this case there didn't seem to be a sane way to fix the
    problem without an ABI change.

  + Error::get_description() now converts my_errno to error_string if it hasn't
    been already rather than not including any error description in this case.

  + Add new method "get_description()" to get a string describing the error
    object.  This is used in various examples and scripts, improving their
    error reporting.

* Xapian::Database: Add new form of allterms_begin() and allterms_end()
  which allow iterating of all terms with a particular prefix.  This
  is easier to use than checking the end condition yourself, and is
  more efficiently implemented for the remote backend (fixes bug#153).

* Xapian::Enquire: Passing an uninitialised Database object to Enquire will
  now cause InvalidArgumentError to be thrown, rather than causing a segfault
  when you call Enquire::get_mset().  If you really want an empty database,
  you can use Xapian::InMemory::open() to create one.

* Xapian::QueryParser: Multiple boolean prefixed terms with the same term
  prefix are now combined with OR before such groups are combined with AND
  (bug#157).  Multiple value ranges on the same value are handled similarly.

* Xapian::Query OP_VALUE_RANGE: Avoid calling db->get_lastdocid() repeatedly
  as we know the answer won't change - this reduces the run time of a
  particular test case by 25%.

testsuite:

* Add test for serialisation of error strings.

* Improved output in various situations:

  + Quote strings in TEST_STRINGS_EQUAL().

  + queryparsertest: Use TEST_STRINGS_EQUAL when comparing query descriptions
    against their expected output, since this makes it much easier to see the
    differences.

  + Report whole message for exceptions, rather than a truncated version, in
    verbose mode.

  + Make use of Xapian::Error::get_description(), giving better error
    reports.

* queryparsertest: New test of custom ValueRangeProcessor subclass
  (qp_value_customrange1).

* apitest: flintdatabaseformaterror1 and flintdatabaseformaterror2 now use a
  genuine Xapian 0.9.9 flint database for their tests, and more cases are
  tested.  The two tests have also been split into 3 now.

* Fix test harness not to invoke undefined behaviour in cases where a paragraph
  of test data contains two or fewer characters.

* Implement a better fix for the MSVC ifstream issue which was fixed in 1.0.0.
  This fixes an unintentional side-effect of the previous fix which meant that
  apitest's consistency1 wasn't working as intended (it now has a regression
  test to make sure it is testing what we intend).

flint backend:

* xapian-compact: Don't uncompress and recompress tags when compacting a
  database.  This speeds up xapian-compact rather a lot (by more than 50% in a
  quick test).

* If the docid counter wraps, Flint now throws DatabaseError (fixes bug#152).

* Remove the special case error message for pre-0.6 databases since they'll
  be quartz format (the check is only in flint because this code was taken from
  quartz).

quartz backend:

* If the docid counter wraps, Quartz now throws DatabaseError (fixes bug#152).

remote backend:

* The remote protocol now has a minor version number.  If the major
  version number is the same, a client can work with any server with
  the same or higher minor version number, which makes upgrading live
  systems easier for most remote protocol changes - just upgrade the servers
  first.

* When a read-only remote database is closed, the client no longer sends a
  (totally bogus) MSG_FLUSH to the server, and the reply is also eliminated.
  This reduces the time taken to close a remote database a little (fixes
  bug#149).

inmemory backend:

* skip_to() on an allterms TermIterator from an InMemory Database can no longer
  move backwards.

* An allterms TermIterator now initialises lazily, which can save some work if
  the first operation is a skip_to() (as it often will be).

build system:

* Fix VPATH compilation in maintainer mode with gcc-2.95.

* Fix multiple target rule for generating the queryparser source files in
  parallel builds.

* Distribute missing stub Makefiles for "bin", "examples", and
  "include/xapian".

documentation:

* Document the design flaw with NumberValueRangeProcessor and why it shouldn't
  be used.

* ValueRangeProcessor and subclasses now have API documentation and an overview
  document.

* Expand documentation of value range Query constructor.

* Improved API documentation for the TermGenerator class.

* docs/deprecation.rst:

  + Fix copy and paste error - set_sort_forward() should be changed to
    set_docid_order().

  + Improve entry for QueryParserError.

* PLATFORMS: Updated from tinderbox.

examples:

* copydatabase: Rewritten to use the ability to iterate over all the documents
  in a database.  Should be much more efficient for databases with sparsely
  distributed document IDs.

* simpleindex: Rewritten to use the TermGenerator class, which eliminates a
  lot of non-Xapian related code and is more typical of what a user is likely
  to want to do.

* simplesearch,simpleexpand: Rewritten to use the QueryParser class, which
  is more typical of what a user is likely to want to do.

portability:

* xapian-config: Add special case check for host_os matching linux* or
  k*bsd-gnu since vanilla libtool doesn't correctly probe link_all_deplibs=no
  for them.

packaging:

* RPMs: Add "# norootforbuild" comment which SuSE's build scripts look for.
  Rename "Source0:" to "Source:" as there's only one tarball now.  Add gcc-c++
  and zlib-devel to "Build-Requires:".

* The required automake version has been lowered to 1.8.3, so RPMs can now be
  built on RHEL 4 and SLES 9.

Xapian-core 1.0.0 (2007-05-17):

API:

* Xapian::Database:

  + The Database(const std::string &) constructor has been marked as "explicit".
    Hopefully this won't affect real code, but it's possible.  Instead of
    passing a std::string where a Xapian::Database is expected, you'll now
    have to explicitly write `Xapian::Database(path)' instead of `path'.

  + Fixed problem when calling skip_to() on an allterms iterator over multiple
    databases which could cause a debug assertion in debug builds, and possible
    misbehaviour in normal builds.

* Xapian::Error:

  + The constructors of Error subclasses which take a `const std::string &'
    parameter are now explicit.  This is very unlikely to affect any real code
    but if it does, just write `Xapian::Error(msg)' instead of `msg'.

  + Xapian::Error::get_type() now returns const char* rather than std::string.
    Generally existing code will just work (only one change was required in
    Xapian itself) - the simplest change is to write `std::string(e.get_type())'
    instead of `e.get_type()'.

  + Previously, the errno value was lost when an error was propagated from
    a remote server to the client, because errno values aren't portable
    between platforms.  To fix this, Error::get_errno() is now deprecated and
    you should use Error::get_error_string() instead, which returns a string
    expanded from the errno value (or other system error code).

* Xapian::QueryParser:

  + Now assumes input text is encoded as UTF-8.

  + We've made several changes to term generation strategy.  Most notably:
    Unicode support has been added; '_' now counts as a word character; numbers
    and version numbers are now parsed as a single term; single apostrophes are
    now included in a term; we now store unstemmed forms of all terms; and we
    no longer try to "normalise" accents.

  + parse_query() now throws the new Xapian::Error subclass QueryParserError
    instead of throwing const char * (bug#101).

  + Pure NOT queries are now supported (for example, `NOT apples' will match
    all documents not indexed by the stemmed form of `apples').  You need
    to enable this feature by passing QueryParser::FLAG_PURE_NOT in flags
    to QueryParser::parse_query().

  + We now clear the stoplist when we parse a new query.

  + Queries such as `+foo* bar', where no terms in the database match the
    wildcard `foo*', now match no documents, even if `bar' exists.  Handling
    of `-foo*' has also been fixed.

  + Now supports wildcarding the last term of a query to provide better support
    for incremental searching.  Enabled by QueryParser::FLAG_PARTIAL.

  + The default prefix can now be specified to parse_query() to allow parsing
    of text entry boxes for particular fields.

  + QueryParser::set_stemming_options() has been deprecated since 0.9.0 and
    has now been removed.

* Xapian::Stem:

  + Now assumes input text is encoded as UTF-8.

  + We've updated to the latest version of the Snowball stemmers.  This means
    that a small number of words produce different (and generally better)
    stems and that some new stemmers are supported: german2 (like german but
    normalises umlauts), hungarian, kraaij_pohlmann (a different Dutch
    stemmer), romanian, and turkish.

* Xapian::TermGenerator:

  + New class which generates terms from a piece of text.

* Xapian::Enquire:

  + The Enquire(const Database &) constructor has been marked as "explicit".
    This probably won't affect real code - certainly no Xapian API methods
    or functions take an Enquire object as a parameter - but calls to user
    methods or functions taking an Enquire object could be affected.  In
    such cases, you'll now have to explicitly write `Xapian::Enquire(db)'
    instead of `db'.

  + Enquire::get_eset() now produces better results when used with multiple
    databases - without USE_EXACT_TERMFREQ they should be much more similar to
    results from an equivalent single database; with USE_EXACT_TERMFREQ they
    should be identical.

  + Track the minimum weight required to be considered for the MSet separately
    from the minimum item which could be considered.  Trying to combine the two
    caused several subtle bugs (bug#86).

  + Enquire::get_query() is now `const'.  Should have no effect on user code.

  + Enquire::get_mset() now handles the common case of an "exact" phrase search
    (where the window size is equal to the number of terms) specially.

  + Enquire::include_query_terms and Enquire::use_exact_termfreq are now
    deprecated in favour of capitalised versions Enquire::INCLUDE_QUERY_TERMS
    and Enquire::USE_EXACT_TERMFREQ (for consistency with our other manifest
    constants, and general C/C++ conventions).

* Xapian::RSet:

  + RSet::contains(MSetIterator) is now `const'.  Should have no effect on user
    code.

* Xapian::SimpleStopper::add() now takes `const std::string &' not `const
  std::string'.  Should have no effect on user code.

* Xapian::Query:

  + We now only perform internal validation on a Query object when it's either
    constructed or changed, to avoid O(n^2) behaviour in some cases.

  + Xapian::Query::MatchAll (an alias for Query("")) matches all terms in the
    document (useful for "pure NOT" queries) and Xapian::Query:MatchNothing
    is now a more memorable alias for Query().

* Instead of explicitly checking that a term exists before opening its
  postlist, we now do both in one operation, which is more efficient.

* MatchDecider::operator() now returns `bool' not `int'.

* ExpandDecider::operator() now returns `bool' not `int'.

* Xapian::TermIterator::get_termfreq() now throws InvalidOperationError
  if called on a TermIterator from a freshly created Document (since
  there's no meaningful term frequency as there's no Database for
  context).

* <xapian/output.h> is no longer available as an externally visible header.
  It's not been included by <xapian.h> since 0.7.0.  Instead of using
  `cout << obj;' use `cout << obj.get_description();'.

* New constant Xapian::BAD_VALUENO which is -1 cast to Xapian::valueno.

* New Xapian::ValueRangeProcessor hierarchy: DateValueRangeProcessor,
  NumberValueRangeProcessor, and StringValueRangeProcessor.  In
  conjunction with the new QueryParser::add_valuerangeprocessor()
  method and the new Query::OP_VALUE_RANGE op these allow you to
  implement ranges in the query parser, such as `$50..100',
  `10..20kg', `01/02/2007..03/04/2007'.

testsuite:

* Many new and improved testcases in various areas.

* If a test throws an unknown exception, say so in the test failure message.
  If it throws std::string, report the first 40 characters (or first line if
  less than 40 characters) of the string even in non-verbose mode.

* Use of valgrind improved:

  + The test harness now only hooks into valgrind if environment variable
    XAPIAN_TESTSUITE_VALGRIND is set, which makes it easy to run test programs
    under valgrind in the normal way.  The runtest script sets this
    automatically.

  + runtest now passes "--leak-resolution=high" to valgrind to prevent
    unrelated leak reports related to STL classes from being combined.

  + configure tests for valgrind improved and streamlined.

  + New runsrv script to run xapian-tcpsrv and xapian-progsrv.  We need to
    run these under valgrind to avoid issues with excess numerical precision
    in valgrind's FP handling, but we can use "--tool=none" which is a lot
    faster than running them under valgrind's default memcheck tool.

* The test harness now starts xapian-tcpsrv in a more reliable way - it will
  try sequentially higher port numbers, rather than failing because a
  xapian-tcpsrv (or something else) is already using the default port.
  It also no longer leaks file descriptors (which was causing later tests
  to fail on some platforms), and if xapian-tcpsrv fails to start, the error
  message is now reported.

* remotetest has been removed and its testcases have either been added to
  apitest or just removed if redundant with tests already in apitest.

* termgentest is a new test program which tests the Xapian::TermGenerator
  class.

* TEST_EQUAL_DOUBLE() now uses a slightly less stringent threshold -
  DBL_EPSILON is too strict for calculations which include multiple
  steps.  Also, we now use it instead of doubles_are_equal_enough() and
  weights_are_equal_enough() which try to perform the same job.

* New macro TEST_STRINGS_EQUAL() which displays the strings on separate lines
  so the differences can be clearly seen.

* Test programs are now linked with '-no-install' which means that libtool
  doesn't need to generate shell script wrappers for them on most platforms.

* runtest: Now turns on MALLOC_CHECK_ and MALLOC_PERTURB_ for glibc if
  valgrind isn't being used.

* Better support for Microsoft Windows:

  + test_emptyterm2 no longer tries to delete a database from disk while a
    WritableDatabase object still exists for it, since this isn't supported
    under Microsoft Windows.

  + Fallback handling when srcdir isn't specified how takes into account .exe
    extensions and different path separators.

flint backend:

* Flint is now the default backend.

* xapian-check: New program which performs consistency checks on a flint
  database or table.

* xapian-compact: Now prunes unused docids off the start of each source
  database's range of docids.

* Positional information is now encoded using a highly optimised fls()
  implementation, which is much faster than the FP code 0.9.x used.
  Unfortunately the old encoding could occasionally add extra bits
  on some architectures, which was harmless except the databases
  wouldn't be portable.  Because of this, the flint format has had to
  be changed incompatibly.

* The lock file is now called "flintlock" rather than "flicklock" (which
  was a typo!)

* Flint now releases its lock correctly if there's an error in
  WritableDatabase's constructor.  Previously the lock would remain until
  the process exited.

* Flint now throws new Xapian::Error subclass DatabaseVersionError instead of
  DatabaseOpeningError when it fails to open a database because it has an
  unsupported version.  DatabaseVersionError is a subclass of
  DatabaseOpeningError so existing code should continue to work, but it's
  now much easier to determine if the problem is that a database needs
  rebuilding.

* If you try to open a flint database with an older or newer version than
  flint understands, the exception message now gives the version understood,
  rather than "I only understand FLINT_VERSION" (literally).

* If we fail to obtain the lock, report why in the exception message.

* Flint now compresses tags in the record and termlist tables using zlib.

* More robust code to handle the flint locking child process, in case of
  unexpected errors.

* If a document was replaced more than once between flushes, the document
  length wouldn't be updated after the first change.

quartz backend:

* Quartz is still supported, but use in new projects is deprecated (use Flint
  instead).  Quartz will be removed eventually.

* quartzcheck: Test if this is a quartz database by looking at "meta" not
  "record_DB".  If "record_DB" is >= 2GB and we don't have a LFS aware stat
  function then stat can fail even though the file is there.  Also open the
  database explicitly as a Quartz database for extra robustness.

* If a document was replaced more than once between flushes, the document
  length wouldn't be updated after the first change.

remote backend:

* The remote backend is now supported under Microsoft Windows.

* Open a fresh copy of the database(s) on each connection to a xapian-tcpsrv
  rather than relying on being able to share a database across fork() or
  between threads (which we don't promise will work).

* xapian-tcpsrv: New "--interface" option allows the hostname or address of the
  interface to listen on to be specified (the default is the previous behaviour
  of listening on all interfaces).

* If name lookup fails, report the h_errno code from gethostbyname() rather
  than whatever value errno happens to currently have!

* Fix bugs in query unserialisation.

* The remote backend now supports all operations (get_lastdocid(), and
  postlist_begin() have now been implemented).

* Currently a read-only server can be opened as a WritableDatabase (which is
  a minor bug we plan to fix).  In this case, operations which write will fail
  and the exception is now InvalidOperationError not NetworkError.

* If a remote server catches NetworkTimeoutError then it will now only
  propagate it if we can send it right away (since the connection is
  probably unhappy).  After that (and for any other NetworkError) we now
  just rethrow it locally to close the connection and let it be logged if
  required.

* The timeout parameter to RemoteDatabase wasn't being used, instead the
  client would wait indefinitely for the server to respond.

* A timeout of zero to the remote backend now means "never timeout".  This
  is now the default idle timeout for WritableDatabase (the connection
  timeout default is now 10 seconds, rather than defaulting to the idle
  timeout).

* Fix handling of the document length in remote termlists.

* The remote backend now checks when decoding serialised string that the
  length isn't more than the amount of data available (bug#117).

* The remote term now handles the unique term variants of delete_document
  and replace_document on the server side.

* The RSet serialisation now encodes deltas between docids (rather than the
  docids themselves) which greatly reduces the size of the encoding of a
  sparse RSet for a large database.

* We now encode deltas between term positions when sending data after calling
  positionlist_begin() on a remote database.

* When using a MatchDecider with remote database(s), don't rerun the
  MatchDecider on documents which a remote server has already checked.

* Apply the "decreasing weights with remote database" optimisation which we use
  in the sort_by_relevance case in the sort_by_relevance_then_value case too.

* We now throw NetworkError rather than InternalError for invalid data received
  over the remote protocol.

* We now close stderr of the spawned backend program when using the "prog" form
  of the remote backend.  Previously stderr output would go to the client
  application's stderr.

muscat36 backend:

* Support for the old Muscat 3.6 backends has been completely removed.  It's
  still possible to convert Muscat 3.6 databases to Xapian databases by
  building 0.9.10 and using copydatabase to create a quartz database, which can
  then be read by 1.0.0 (and converted to a flint database using copydatabase
  again).

build system:

* We've added GCC visibility annotations to the library, which when using GCC
  version 4.0 or later reduce the size and load time of the library and
  increase the runtime speed a little.  Under x86_64, the stripped library is
  6.4% smaller (1.5% smaller with debug information).

* configure: If using GCC, use -Bsymbolic-functions if it is supported
  (it requires a very recent version of ld currently).  This option reduces the
  size and load time of the shared library by resolving references within the
  library when it's created.

* We automatically define _FORTIFY_SOURCE in config.h if GCC is in use
  and it's not already set (you can override this as documented in INSTALL).
  This adds some checking (mostly at compile time) that important return
  values aren't ignored and that array bounds aren't exceeded.

* `./configure --enable-quiet' already allows you to specify at configure time
  to pass `--quiet' to libtool.  Now you can override this at make-time by
  using `make QUIET=' (to turn off `--quiet') or `make QUIET=y' (to turn on
  `--quiet').

* In non-maintainer mode, we don't need the tools required to rebuild some of
  the documentation, so speed up configure by not even probing for them in
  this common case.

* The makefiles now use non-recursive make in all directories except "docs" and
  "tests".  For users, this means that the build is faster and requires less
  disk space (bug#97).

* configure: Add proper detection for SGI's C++ (check stderr output of
  "CC -v") and automatically pass -ptused in CXXFLAGS for xapian-core and any
  applications using xapian-config --cxxflags since it seems to be required to
  avoid template linking errors.

* XO_LIB_XAPIAN now checks for the case where XAPIAN_CONFIG wasn't specified
  and xapian-config wasn't found, but the library appears to be installed -
  this almost certainly means that the user has installed xapian-core from
  a package, but hasn't installed the -dev or -devel package, so include
  that advice in the error message.

* `./configure --with-stlport-compiler' now requires a compiler name as an
  argument.

* configure: Disable probes for f77, gcj, and rc completely by preventing
  the probe code from even appearing in configure - this reduces the size of
  configure by 209KB (~25%) and should speed it up significantly.

* configure: Suppress more unhelpful warnings and "remarks" for HP's aCC, and
  turn on "+wlint", which seems useful.

* A number of cases of unnecessary header inclusions have been addressed,
  which should speed up compilation (fewer headers to parse when compiling
  many source files).  This also reduces dependencies within the source code,
  and thus the number of files which need to be rebuilt when a header is
  changed.

* configure: Cache the results of some of our custom tests.

documentation:

* The documentation has all been updated for changes in Xapian 1.0.0.

* Many of the documentation comments in the API headers (which are collated
  using doxygen to generated the API reference) have been improved, and some
  missing ones added.  Also, internal classes, members, and methods are now all
  marked as such so that none should appear in the generated documentation.  In
  particular, the class inheritance graphs should be a lot clearer.  A few other
  problems have also been addressed.

* docs/internals.html: New separate index page for the "internal"
  documentation.

* docs/deprecated.html: New document describing deprecation policy.  This
  includes lists of features which have been removed, or which are deprecated
  and scheduled for removal, along with suggested replacements.

* docs/admin_notes.html: New document introducing Xapian for sysadmins.

* docs/termgenerator.html: New document describing the new term generation
  strategy implemented by the Term::Generator class.

* docs/bm25.html,docs/intro_ir.html: These have been overhauled to make them
  fit better with the rest of the documentation, and with Xapian itself.

* docs/overview.html: Fixed links to error classes in generated API
  documentation.

* HACKING,INSTALL: Many updates and improvements.

* xapian-config: Improve --version output so that help2man produces a better
  man page.

* PLATFORMS: Remove reports for 0.7.* and demote reports for 0.8.* to "older
  reports" status.  All SF compilefarm machines are now "no longer available",
  so update the symbols and key to reflect this.  Update with recent success
  reports from the tinderbox and other sources.

* AUTHORS: Thanks several bug reporters I missed before, as well as recent
  contributors.

* docs/code_structure.html now looks nicer and includes links to
  svn.xapian.org.

* docs/remote_protocol.html: Fixed several typos and other errors, and document
  all the new messages.

* We no longer include docs/apidoc/latex/* in the xapian-core tarballs since
  it's just useless bloat.

examples:

* delve:

  + Report the exception error string if open a database fails.

  + Rename "-k" to "-V" since "keys" were renamed to "values" long ago.  Keep
    "-k" as an alias for now, but don't advertise it.  Add handling so "-V3"
    shows value #3 for every document in the database.

  + No longer stems terms by default.  Add "-s/--stemmer" option to allow a
    stemmer to be specified.

* quest: Add "--stemmer" option to allow stemming language to be set, or
  stemming to be disabled.

portability:

* Fix compilation with GCC 4.3 snapshot.

* Always use pid_t not int for holding a process id, and use AC_TYPE_PID_T to
  `#define pid_t int' if <sys/types.h> doesn't provide pid_t.

* Pass the 4th parameter of setsockopt() as char* which works whether the
  function actually takes char* or void* (since C++ allows implicit conversion
  from char* to void*).

* Most warnings in the MSVC build have been fixed.

* Refactored most portability workarounds into safeXXXX.h headers.

* Building for mingw in a cygwin environment should work better now.

packaging:

* RPM spec file:

  + Updated for the changes in this release.

  + ChangeLog.examples is now packaged.

debug code:

* Rename --enable-debug* configure options - conflating the options to "turn on
  assertions" and "turn on logging" is confusing. `--enable-debug[=partial]'
  becomes `--enable-assertions'; `--enable-debug-verbose' becomes
  `--enable-log' and `--enable-debug=full' becomes `--enable-assertions
  --enable-log'.  For now the old options give an error telling you the new
  equivalent.

* Debug logging from expand is now all of type EXPAND (some was of types
  MATCHER and WTCALC before).

* Hook the debug tracing in the lemon generated parser into Xapian's debug
  logging framework.

* New assertion types: AssertEqParanoid() and AssertNeParanoid().

* Retry write() if it fails when writing a debug log entry to ensure to avoid
  the risk of a partial write.

Xapian-core 0.9.10 (2007-03-04):

API:

* Fix WritableDatabase::replace_document() not to lose positional information
  for a document if it is replaced with itself with unmodified postings.

* QueryParser: Add entries to the "unstem" map for prefixed boolean filters
  (e.g. type:html).

* Fix inconsistent ordering of documents between pages with
  Enquire::set_sort_by_value_then_relevance (fixes bug#110).

testsuite:

* Workaround apparent bug in MSVC's ifstream class.

flint and quartz backends:

* Fix possible double-free after a transaction fails.

* Fix code for recovering from failing to open a table for reading
  mid-modification.  If modifications are so frequent that opening for reading
  fails 100 times in a row, throw DatabaseModifiedError not
  DatabaseOpeningError.

* Don't call std::string::append(ptr, 0) when ptr may be uninitialised
  or NULL (rather suspect, and reported to cause SEGV-like behaviour with
  MSVC).

* Ensure both_bases is set to false if we don't have both bases when
  opening a table using an existing object.

* Use MS Windows API calls to delete files and open files we might want to
  delete while they are still open (i.e. the flint and quartz btree base
  files).  This fixes a problem when a writer can't discard an old revision at
  the exact moment a reader is opening it (bug #108).

remote backend:

* Fix WritableDatabase::has_positions() to refetch the cached value if it
  might be out of date.

* Fix incorrect serialisation of a query with non-default termpositions.

inmemory backend:

* If replace_document is used to set the docid of a newly added document which
  has previously existed, ensure we mark that document as valid.

documentation:

* Assorted improvements to API documentation.

* docs/Makefile.am: The larger pool_size we set in 0.9.9 for building
  sourcedoc.pdf was a bit marginal, so increase it further.

* docs/stemming.html,docs/install.html: Correct 2 references to "CVS" to say
  "SVN" instead.

* HACKING: Update the release checklist.

portability:

* Fix flint and quartz to allow 2GB+ B-tree tables when compiling with MSVC.

packaging:

* RPMs: Remove "." from end of "Summary:".  Package the new man page for
  xapian-progsrv.

Xapian-core 0.9.9 (2006-11-09):

testsuite:

* Use popen() to run xapian-tcpsrv and wait for "Listening..." before returning
  rather than just sleeping for 1 second and hoping that's enough.

* If we can't start xapian-tcpsrv because the port is in use, try higher
  numbered ports.

remote backend:

* xapian-tcpsrv: If the port requested is in use, exit with code 69
  (EX_UNAVAILABLE) which is useful if you're trying to automate launching of
  xapian-tcpsrv instances.

* xapian-tcpsrv: Output "Listening..." once the socket is open and read for
  connections (this allows the testsuite to wait until xapian-tcpsrv is ready
  before connecting to it).

* xapian-progsrv: Now supports --help, --version, and has a man page.  Fixes
  Bug #98.

* Turn on TCP_NODELAY for the TCP variant of the remote backend which
  dramatically improves the latency of operations on the database.

build system:

* internaltest: Disable serialiselength1 and serialisedoc1 when the remote
  backend is disabled to fix build error in this case.

* Move libbtreecheck.la from testsuite/ to backends/quartz/.

* Move the testsuite harness from testsuite/ to tests/harness/.

documentation:

* Ship our custom INSTALL file rather than the generic one from autoconf which
  we've accidentally been shipping instead since 0.9.5.

* docs/Makefile.am: Building sourcedoc.pdf needs a larger pool_size now we're
  using pdflatex.

* HACKING: Update debian packaging checklist.

* PLATFORMS: Updated with results from tinderbox.

portability:

* Create "safefcntl.h" as a replacement for <fcntl.h> instead of using
  "utils.h" for this purpose, since "utils.h" pulls in many other things we
  often don't need.

packaging:

* RPMs: Prevent binaries getting an rpath for /usr/lib64 on FC6.

Xapian-core 0.9.8 (2006-11-02):

API:

* QueryParser: Don't require a prefixed boolean term to start with an
  alphanumeric - allow the same set of characters as we do for the second
  and subsequent characters.

flint backend:

* Only force a flush on WritableDatabase::allterms_begin() if there are
  actually pending changes.

quartz backend:

* Only force a flush on WritableDatabase::allterms_begin() if there are
  actually pending changes.

* quartzcheck: Avoid dying because of an unhandled exception if the Btree
  checking code finds an error in the low-level Btree structure.  Add a
  catch for any other unknown exceptions.

build system:

* When building with GCC, turn on warning flag -Wshadow even when not in
  maintainer mode (provided it is supported by the GCC version being used).

* testsuite/backendmanager.cc: Fix compilation when valgrind is detected by
  configure.

* If generating apidoc.pdf fails, display the logfile pdflatex generates since
  that is likely to show what failed.

documentation:

* Produce a PDF for apidoc rather than PostScript, since the PDF is smaller,
  plus at least as easy to print and easier to view for most users.  Use
  pdflatex to generate the PDF directly rather than going via a DVI file which
  apparently produces a better result and also avoids problems on some Linux
  distros where latex is a symlink to pdfelatex (bug#81, bug#95).

* HACKING: Mention automake 1.10 is out but we've not tested it yet.

* HACKING: Add entries to release checklist: make sure new API methods
  are wrapped by the bindings, and that bug submitters are thanked.

* HACKING: Note that on Debian, tetex-extra is needed for
  fancyhdr.sty.

* HACKING: Note that dch can be used to update debian/changelog.

* docs/code_structure.html: Document backends/remote.

* PLATFORMS: Update from tinderbox.

portability:

* configure: When checking if we need -lm, don't use a constant argument to
  log() as the compiler might simply evaluate the whole expression at compile
  time.

* configure: Redhat's GCC 2.96 doesn't support -Wundef even though real GCC
  version before and after it do!

* configure: Avoid use of double quotes in double-quoted backticks since
  it causes problems on some platforms.

* backends/flint/flint_io.cc: Fix compilation on windows (needs to
  #include "safewindows.h" to get definition of SSIZE_T).

* Fix our implementation of om_ostringstream to compile so that the build
  works once more on older compilers without <sstream> (regression probably
  introduced in 0.9.7).

packaging:

* xapian.spec: Package xapian-progsrv.

Xapian-core 0.9.7 (2006-10-10):

API:

* QueryParser:

  + Allow a distance to be optionally specified for NEAR - e.g.
    "cats NEAR/3 dogs" (bug#92).

  + Implement "ADJ" operator - like "NEAR" except the terms must
    appear in matching documents in the same order as in the query.

  + Fix bug in how we handle prefixed quoted phrases and prefixed brackets.

  + Fix parsing of loved and hated prefixed phrases and bracketted expressions.

  + Fix handling of stopwords in boolean expressions.

  + Don't ignore a stopword if it's the only query term.

* Document::add_value() failed to replace an existing value with the same
  number, contrary to what the documentation says (bug #82).

* Enquire::set_sort_by_value(): Don't fetch the document data when fetching
  the value to sort on.  Simple benchmarking showed this to speed up sort by
  value by a factor of between 3 and 9!

* Implement transactions for flint and quartz.  Also supported are "unflushed"
  transactions, which provided an efficient way to atomically group a number
  of database modifications.

* The Xapian::Error and Xapian::ErrorHandler classes have been reimplemented.
  The new versions have better, clearer documentation comments and are cleaner
  internally.

* Change how doubles are serialised by TradWeight, BM25Weight, and in the
  remote backend protocol.  The new encoding allows us to transfer any double
  value which can be represented by both machines precisely and compactly.

testsuite:

* Add targets "check-flint", "check-quartz", and "check-remote" in tests and at
  the top level which run the subset of tests which test the respective backend.

* apitest: Run tests on flint if flint is enabled, rather than if quartz is
  enabled!

* apitest: Speed up deldoc4 when run in verbose mode - some stringstream
  implementations are very inefficient when the string grows long.

* Turn on GLIBCXX_FORCE_NEW when running tests under valgrind to stop the GNU
  C++ STL from using a pooling allocator.  This helps make velgrind's leak
  tracking more reliable.

* Probe for required valgrind logging options at configure time rather than
  when running the test program.  This saves about 2 seconds per test program
  invocation.

* Fix testsuite harness to show valgrind output when a test fails (when running
  under valgrind in verbose mode).  This had stopped working, probably due to
  changes in valgrind 3.

* internaltest: Check that the the destructor on a temporary object gets called
  at the correct time (Sun C++ deliberately gets this wrong by default, and it
  would be good to catch any other compilers which do the same).

* apitest: When running tests on the remote backend and running under valgrind,
  run xapian-tcpsrv and xapian-progsrv under valgrind too to avoid issues
  with the precision of doubles (bug#94).

flint backend:

* Retry on EINTR from fcntl or waitpid when creating or releasing the flint
  lock file.

* xapian-compact: Add --blocksize option to allow the blocksize to be set
  (default is 8K as before.)

* WritableDatabase::replace_document(did, doc) was double-incrementing the
  "changes" counter when document did didn't exist so it would flush twice
  as often - fixed.

* WritableDatabase::postlist_begin(): Remove forced flush when iterating the
  posting list of a term which has modified postings pending.

quartz backend:

* quartzcompact: Add --blocksize option to allow the blocksize to be set
  (default is 8K as before.)

* WritableDatabase::replace_document(did, doc) was double-incrementing the
  "changes" counter when document did didn't exist so it would flush twice
  as often - fixed.

remote backend:

* Most of the remote backend has been rewritten.  It now supports most
  operations which a local database does (including writing!), the protocol
  used is more compact, and a number of layers of classes have been eliminated
  and the sequences of method calls simplified, so the code should be easier to
  understand and maintain despite doing more.  A number of bugs have been fixed
  in the process.

* xapian-tcpsrv: Report errno if we catch a Xapian::Error which has it set.

* xapian-tcpsrv: Fix memory leak in query unserialisation.

build system:

* Now using autoconf 2.60 for snapshots and releases.  Also now using a
  libtool patch which improves support for Sun C++'s -library=stlport4 option.

* configure: Fix generation of version.h to work with Solaris sed.

* automake adds suitable rules for rebuilding doxygen_api_conf and
  doxygen_source_conf, so remove our less accurate versions.  Also fix
  dependencies for regenerating the doxygen documentation, and make the
  documentation build work with parallel make.

* Make use of the dist_ prefix to avoid having to list files in EXTRA_DIST as
  well as in *_DATA and man_MANS.

* Removed a few unused #include-s.

* include/xapian/error.h: Add hook to allow SWIG bindings to be built using
  GCC's visibility support.

* configure: Turn on automake's -Wportability to help ensure our Makefile.am's
  are written in a portable way.

* configure: Disable probing and short-cut tests for a FORTRAN compiler.  We
  don't use one, but current libtool versions always check for it regardless.

* xapian-config: Prune -L/usr/lib from output of `xapian-config --libs'.

documentation:

* docs/scalability.html: quartzcompact and xapian-compact now allow you to set
  the blocksize, so there's no need to use copydatabase if you want to migrate
  a database to a larger blocksize.  Mention gmane.  Other minor tweaks.

* Eliminate "XAPIAN_DEPRECATED" from generated documentation.

* PLATFORMS: Added success report for Nexenta (alpha 5), MSVC, and sparc linux.
  Updated other results from tinderbox.

* Add links to the wiki from README and the documentation index.

* docs/overview.html: Add discussion of uses of terms vs values.

* docs/overview.html: Rewrite the section on Xapian::Document to remove some
  very out-of-date information and make it clearer.

* include/xapian/database.h: Note that automatically allocated document IDs
  don't reuse IDs from deleted documents.

* include/xapian/enquire.h: Note that "set_sort_by_relevance" is the default
  setting.

* docs/queryparser.html,include/xapian/queryparser.h: Add note that
  FLAG_WILDCARD requires you to call set_database.

* HACKING: Add some advice regarding debugging using -D_GLIBCXX_DEBUG,
  valgrind, and gdb.

* HACKING: Give URL to Alexandre Duret-Lutz's autotools tutorial, which is much
  more up-to-date than the "goat book".

* HACKING: Update and expand the information about the debian packaging.

* Add missing dir_contents files.

portability:

* xapian/version.h: Add a check that _GLIBCXX_DEBUG is set compatibly if we're
  compiling with GNU C++ 3.4 or newer.

* Add configure check to see if "-lm" is needed to get maths functions since
  newer versions of Sun's C++ compiler seem to require this.

* Automatically put Sun's C++ compiler into "ANSI C++ compliant library" mode
  (using -library=stlport4).  This allows us to remove most of the special
  case bits of code we've accumulated for just this compiler, which improves
  maintainability.

* Sun's C++ compiler implements non-standards-conforming lifetimes for
  temporary objects by default.  This means database locks don't get released
  when they should, so we now always pass "-features=tmplife" for Sun C++
  which selects the behaviour specified by the C++ standard.

Xapian-core 0.9.6 (2006-05-15):

API:

* Rename Xapian::xapian_version_string() and companions to
  Xapian::version_string(), etc.  Keep the old functions as aliases which are
  marked as deprecated.

* QueryParser: Add rules to handle a boolean filter with a "+" in front (such
  as +site:xapian.org).

testsuite:

* queryparsertest: Add another prefix testcase to improve coverage.

build system:

* configure: Simpler check for VALGRIND being set to empty value.

* include/Makefile.am: Add xapian/version.h.timestamp as a dependency on
  all-local so that xapian/version.h actually gets regenerated when required.

* Eliminate XAPIAN_BUILD_BACKEND_* from config.h and just use
  XAPIAN_HAS_*_BACKEND from xapian/version.h instead.

documentation:

* remote_protocol.html: Document keep-alive messages.

* xapian/enquire.h: Remove bogus documentation for a parameter which doesn't
  exist.

* PLATFORMS: Added a summary.  Updated and pruned old entries for which we
  have a newer close match.

* HACKING: Expand on details of what's required when changing Xapian (discuss
  documentation requirements, and more on why feature tests are vital).

* HACKING: Update section on building debian packages.

portability:

* The tarball is generated with a patched version of libtool 1.5.22 which
  fixes libtool bugs on HP-UX and some BSD platforms.

* configure: Fix problems with test for snprintf which affected cygwin, and
  possibly some other platforms.

* configure: Tweak version.h generation to cope with CXXCPP putting carriage
  returns into its output as can happen on cygwin.

* Fix renaming of "iamflint.tmp" for MS Windows where you can't rename an open
  file.

* Fixed MSVC7 warnings.

* Added workaround for newlib header bug.

Xapian-core 0.9.5 (2006-04-08):

API:

* QueryParser:

  + Fix FLAG_BOOLEAN_ANY_CASE to really allow any case combination - previously
    it only allowed all uppercase or all lowercase.

  + Fix QueryParser's handling of terms with trailing "#", "+", or "-" when
    set_database has been called and the term doesn't exist in the database
    with the suffix.

* Add mechanism to allow xapian-bindings to override deprecation warnings so
  we can continue to wrap deprecated methods without lots of warnings.

* Move Enquire::get_matching_terms_end() and Document::termlist_end() inline in
  header.

* Database::termlist_begin(): Eliminate the MultiTermList wrapper in the common
  case where we're only dealing with a single database.

* Fix TermIterator::positionlist_begin() to work on TermIterator from
  Database::termlist_begin().  Make TermList::positionlist_begin() pure
  virtual and put dummy implementations in BranchTermList and other
  subclasses which can't (or don't) implement it.  This makes it hard to
  accidentally fail to implement it in a backend's TermList subclass.

* TermIterator::positionlist_begin() with the remote backend now throws
  UnimplementedError instead of InvalidOperationError.

* Implement Enquire::set_sort_by_relevance_then_value().

testsuite:

* Added missing feature test for QueryParser::FLAG_BOOLEAN_ANY_CASE.

* remotetest: Check mset size in tcpmatch1.

flint backend:

* xapian-compact: Fixed segfault from passing an unknown option (e.g.
  "xapian-compact --foo").

quartz backend:

* quartzdump,quartzcompact: Fixed segfault from passing an unknown option
  (e.g.  "quartzdump --foo").

remote backend:

* xapian-tcpsrv: Don't perform a name lookup on the IP address which an
  incoming connection is from as that could easily slow down the search
  response - instead just print the IP address itself if output is verbose.

* xapian-tcpsrv: Allow up to 5 connections in the listen queue instead of just
  one.

build system:

* Removed unused code from the matcher and the remote, quartz, and flint
  backends.

documentation:

* All installed binaries now support --help and --version and have a man page
  (which is generated using help2man).

* docs/overview.html: Bring up to date.

* docs/remote_protocol.html: Document messages for requesting and sending a
  termlist and a document.

* PLATFORMS, AUTHORS: Updated.

* INSTALL: Improve wording.

* HACKING: Note that we now use a lightly patched version of libtool 1.5.22.

* HACKING: aclocal is part of automake, not autoconf.

portability:

* Added some tweaks to help support compilation with MSVC.

packaging:

* RPMs: package the new man pages.

debug code:

* Add missing spaces in some debug output.

Xapian-core 0.9.4 (2006-02-21):

API:

* Flag deprecated methods such that the compiler gives a warning, for compilers
  which support such a feature (most notably GCC >= 3.1).

* Correct typo in name of definition of function xapian_revision().

testsuite:

* Updated uses of deprecated methods in the testsuite.

build system:

* xapian-config: Set exec_prefix and prefix at top of script so that
  xapian-config works after xapian-core is installed.

documentation:

* Add documentation comment for Enquire::set_sort_by_value_then_relevance().

* README: Add pointer to HACKING.  Change "CVS access" to "SVN access".

* PLATFORMS: Updated from tinderbox.

* COPYING: Update second occurrence of old FSF address.

Xapian-core 0.9.3 (2006-02-16):

API:

* Added 4 functions to report version information for the library version being
  used (which may not be the same as that compiled against if shared libraries
  are in use):  xapian_version_string(), xapian_major_version(),
  xapian_minor_version(), xapian_revision().

* Xapian::QueryParser:

  + Fix handling of "+" terms in a query when the default query operator is
    AND.  Added regression test for this.

  + Added "AND NOT" as a synonym for "NOT".  Added feature tests for this.

* Fix prototype for ESet::operator[] to take parameter of type termcount
  instead of doccount (doccount and termcount are both typedefs to the same
  type so this really just makes the prototype more consistent).

* Xapian::Stem: Check for malloc and calloc failing to allocate memory and
  throw an exception.  Richard has fixed this upstream in snowball, so this is
  a temporary fix until we import a new version of snowball.

* Xapian::Database: Trying to open a database for reading which doesn't exist
  now fails with DatabaseOpeningError instead of FeatureUnavailableError.
  Added regression test for this.

* Add Stopper::get_description() and SimpleStopper::get_description().

testsuite:

* Fixed testsuite harness to work with valgrind on 64 bit platforms.

* Merged the "running tests" section of docs/tests.html into the similar
  section in HACKING, and make docs/tests.html refer the reader to HACKING for
  more information.

* Tidied and enhanced environmental variables which the test suite harness
  recongnises:

  + OM_TEST_BACKEND: Removed support since the "-b" switch to apitest allows
    you control which backend is used, making OM_TEST_BACKEND pretty much
    redundant.

  + XAPIAN_SIG_DFL: Renamed to XAPIAN_TESTSUITE_SIG_DFL.

  + XAPIAN_TESTSUITE_OUTPUT: New environmental variable to control use of
    ANSI colour escape sequences in test output (set to "plain" to disable
    them, unset, empty, or "auto" to check if stdout is a tty, or anything
    else to force colour).

flint backend:

* xapian-compact: Added "--multipass" option to merge postlists in pairs or
  triples until all are merged.  Generally this is faster than an N-way merge,
  but it does require more disk space for temporary files so it's not the
  default.

quartz backend:

* quartzcheck: If the database is too broken to open, emit a warning message
  and bump the error count.

build system:

* Now generate snapshots and releases with automake 1.9.6 (was 1.9.5) and
  libtool 1.5.22 (was 1.5.18).

* configure: If not cross-compiling, try to actually run a test program built
  with the C++ compiler, not just link one.

* configure: Fix to actually skip the check for valgrind if VALGRIND is set to
  an empty value.

* configure: Add sanity check for MS Windows that "find" is Unix-like find, not
  MSDOS-like.

* Fix conditional compilation of flint backend - it was being disabled when
  quartz was, not when flint was supposed to be.

documentation:

* INSTALL,README: Updated.

* Give pointer to replacements for the deprecated Enquire sorting methods
  in the doxygen collated documentation.

* PLATFORMS: Added success reports for ppc64 linux and Fedora Core 4.  Updated
  from the tinderbox.

* HACKING: Note platforms valgrind now has solid support for; Improve
  phrasing in a few places.

* Upgrade to using doxygen 1.4.6 for generating API documentation.

* Change title of the "full source" documentation to "Internal Source
  Documentation" rather than "Full source documentation" to make it
  clearer it's only useful if you want to modify Xapian itself.

* Fix documentation comments for the values of QueryParser::feature_flag so
  doxygen actually pulls out the documentation for them.  Add documentation for
  the parameters of QueryParser::parse_query().

* queryparser.html: Document wildcards.

portability:

* Fix compilation with GCC 4.0.1 and later (need to forward declare class
  InMemoryDatabase) (bug #69).

* Fix compilation under cygwin (broken in 0.9.2).

* Don't pass NULL for the second parameter of execl() - the Linux man page
  says execl takes "one or more pointers to null-terminated strings".  Also
  cast the NULL to (void*) to avoid "missing sentinel" warning from GCC4.

* Use snprintf instead of sprintf where available (we were attempting to
  do this in some places before, but the configure test was broken so
  sprintf was always being used).

* Enable more warnings under aCC and fix minor issues highlighted.  Suppress
  "Entire translation unit was empty" warning which isn't useful to us.

* Write top-bit set characters in the source using \xXX notation to avoid
  warnings from Intel's C++ compiler.

* configure: TYPE_SOCKLEN_T fails hard, so only run it if we've successfully
  run other socket tests.

* queryparser/accentnormalisingitor.h: #include <limits.h> for CHAR_BIT.

* bin/xapian-compact.cc: Fix printf type mismatch on 64 bit platforms.

* Replace pair<bool, string> with a simple class BoolAndString - the pair
  results in a 4328 byte symbol on HP-UX which gets truncated (to 4000 bytes).
  Most likely this is harmless, but it causes a warning.

* configure: Disable flint backend by default if building for djgpp or msdos.

* xapian-config: Previously when linking without libtool we've always thrown
  in dependency_libs, even though only some platforms need it (because it's
  generally pretty harmless).  However some Linux distros have an unhelpful
  policy of not packaging .la files, so libxapian.la isn't available to
  extract dependency_libs from.  Linux is a platform which doesn't require
  dependency_libs to be explicitly linked, so extend xapian-config to not
  pull in dependency_libs if libtool's link_all_deplibs_CXX=no.

* xapian-config: If the current platform needs dependency_libs and
  libxapian.la's dependency_libs contains another .la file, transform it into a
  pair of -L and -l options, and recursively expand its dependency_libs (if
  any).

* Don't pass functions with C++ linkage to places wanting pointers to functions
  with C linkage.  So far this has worked for us, but it causes warnings with
  some compilers, and may not be portable.

* Compaq C++ 7.1 doesn't suffer from the problem which previously prevented
  it from building Xapian.  This release includes workarounds for some
  oddities with errno.h support in this compiler, but currently the build
  fails when trying to link a binary with the library.

packaging:

* RPM: Invoke %setup correctly in xapian.spec.

debug code:

* Add missing '#include <iostream>' when TIMING_PATCH is defined.

Xapian-core 0.9.2 (2005-07-15):

API:

* QueryParser:

  + Added optional "flags" argument to parse_query method.

  + Add flag FLAG_BOOLEAN_ANY_CASE which tells the QueryParser that boolean
    operators such as "AND", "OR", and "NEAR" should be recognised even if
    they aren't fully capitalised (so "and", "And", "aNd", etc will work too).

  + Add flag FLAG_WILDCARD which tells the QueryParser to allow right
    truncation e.g. "xap*".

  + Fixed to handle "-site:microsoft.com" where site is a boolean prefix.
    Added testcases for this.

testsuite:

* The test harness was incorrectly creating a quartz database when a flint one
  was requested, which meant tests weren't being run against flint and so it
  had bugs rendering it pretty much unusable.

* Added regression test longpositionlist1 (to check encoding/decoding a long
  position list, which flint had problems with).

flint backend:

* Bumped format version number.

* Added new "xapian-compact" program which can compact and merge flint
  databases in a similar way to how quartzcompact does for quartz databases.

* Fixed to auto-detect database type when opening an existing Flint database
  as a WritableDatabase.

* The code to encode the position list size, first entry, and last entry
  didn't match the code to decode them!  Reworked both to match, using a
  slightly more compact encoding.

* We were failing to append "DB" to the path when opening a table for reading.

* Rewrite of FlintAllTermsList with several fewer member variables.  The
  rewrite fixes a bug too - the old version wasn't ignoring the metainfo
  entry which is now in the postlist table.

* It seems we need to explicitly kill the child process used for locking.
  Otherwise when we have two databases locked just closing the connection
  doesn't cause the child to die.  I don't understand why it's needed, but this
  fix is at least clean.

quartz backend:

* quartzcompact: Fix mis-repacking of keys in positionlist table when merging
  several databases.

* Disable assertion in allterms iteration which is incorrect in a corner case.
  This is only a problem if a termname contains zero bytes and you're using a
  debug build.  Add regression test test_specialterms2.

remote backend:

* Implement sorting on a value with the remote backend.

build system:

* Pass automake options to AM_INIT_AUTOMAKE rather than specifying them in
  Makefile.am.  This way, the version requirements for autoconf and automake
  are stated close together.

* configure: -Wshadow causes false positives with GCC 3.0.4, so only enable it
  for 3.1 and up.

* configure: Eliminate use of "ln -s" when generating include/xapian/version.h
  since it seems to cause problems on Solaris in some setups and isn't really
  necessary.

* Add dependency mechanism so version.h gets regenerated when the template is
  changed.

* configure: Check for spaces in build directory, source directory, or install
  prefix and die with a helpful message.

* Add dependency to generate queryparser_token.h.

* Eliminated TOP_SRCDIR and TOP_BUILDDIR - it's better to just use top_srcdir
  and top_builddir directly.

* configure: Generate the list of source files to feed to doxygen by inspecting
  all the Makefile.am files prior to running autoreconf rather than by using
  "find" when the user runs ./configure.  This speeds up configure, avoids
  generating docs for random .cc and .h files which aren't part of xapian-core,
  and avoids problems with picking up FIND.EXE on MS Windows.

documentation:

* Expanded explanation of the "descending docid with boolean weighting" trick
  for fast date ordered searching in Enquire::set_docid_order() API docs.

* docs/intro_ir.html: Citeseer has moved, so update link.

* testsuite/testsuite.cc: Update URL for valgrind FAQ in comment.

* COPYING: Update FSF address.

* HACKING: Minor updates to release checklist.

portability:

* Assorted tweaks towards allowing compilation with MSVC.

packaging:

* xapian.spec.in: Package xapian-compact.

Xapian-core 0.9.1 (2005-06-06):

API:

* Fix SEGV on get_terms_begin() on an empty Query object.  This was causing
  a SEGV in Omega with an empty query.

* Put Query::get_terms_end() inline in header.

flint backend:

* Added the new "flint" backend, which starts out as a copy of the quartz
  backend plus some modifications and replacements.  When creating a database
  without a specified backend, quartz is still used unless the environmental
  variable XAPIAN_PREFER_FLINT is set to a non-empty value.

* apitest now runs tests on flint as well as the other backends.

* Removed undocumented (and hence the little used) quartz "log" feature.

* Implement new fork+fcntl+exec based locking (for Unix) and CreateFile based
  locking (for Windows - currently untested).

* Move the special key/tag pair holding the total document length and doc id
  high water mark from the record table to the postlist table.  This means that
  when appending documents, the insertion point will now always be at the end
  of the record table which is more efficient.  We need to jump around the
  postlist table to merge postings in anyway.

* Changed metafile magic to be different from quartz, and make the metafile
  version a datestamp which we'll change each time the format changes.

* Check the return value of close() when writing the metafile.

* Flint position list table now stores entries using interpolative coding
  (which is significantly more compact).

quartz backend:

* quartzcheck: Fixed corner case where you couldn't check a single Btree table
  which was just the DB and baseA/baseB files in a directory (Xapian doesn't
  produce anything like this, but btreetest does while unit testing the
  Btree code).

build system:

* Releases are now created using libtool 1.5.18 and automake 1.9.5.

* configure: Pass more -W flags to g++ (including -Wundef which caught the
  getopt problem fixed in this release).  Fixed new GCC warnings from these new
  flags.

* Fixed a lingering DOXYGEN_HAVE_DOT reference.

* Fixed accidentally pruned #define which meant that getopt code was being
  included even on systems which use glibc (on such systems, we should use
  the glibc copy of the code instead).

* queryparser/queryparser.lemony: Add missing '#include <config.h>'.

documentation:

* Added missing documentation comments for a QueryParser methods added in
  0.9.0.

* docs/quartzdesign.html: Removed warning that quartz is still in development.

* PLATFORMS: Updated from tinderbox.

* configure: Describe CC_FOR_BUILD in configure --help output.

* HACKING: Updated release instructions to refer to SVN, and note that release
  tarballs are now built specially rather than being copies of snapshots.
  Update information about the SVN tag name to use for debian files.

* HACKING: Add "email Fabrice" to the release checklist so that RPM
  spec files don't lag behind.

* Fixed a few spelling mistakes.

packaging:

* xapian.spec: Remove bogus %setup line left over from when we packaged
  xapian-core and xapian-examples together from separate tarballs.

debug code:

* api/omqueryinternal.cc: Fixed compilation with --enable-debug.

* common/omdebug.h: Replace C style cast with static_cast<> which reveals that
  we were discarding const (harmlessly though).

Xapian-core 0.9.0 (2005-05-13):

API:

* Query objects really need to be immutable after construction (otherwise we
  need a copy-on-write mechanism).  To achieve this the following API changes
  were required:

  + Remove Query::set_length() in favour of an optional length
    parameter to Enquire::set_query().

  + Eliminated Query::set_elite_set_size() in favour of optional parameter
    to constructor.

  + Eliminated Query::set_window() in favour of an optional parameter to the
    constructor.

* Removed OP_WEIGHT_CUTOFF, since it doesn't actually seem to add useful
  functionality over using Enquire::set_cutoff().

* MSet::max_size() (which only exists so that MSet is an STL container) now
  returns MSet::size() and is inlined from the header.

* Added ESet::max_size() (for STL compatibility).

* Fixed Xapian::RSet to have the same "it's a handle" copy semantics as most of
  the other classes.

* Rewritten QueryParser class:

  + Uses Lemon instead of Bison to generate the parser, which enables us to
    stop using static data, so this class is at last reentrant.

  + QueryParser now uses a PIMPL style with reference counted internals like
    most of the other Xapian classes.

  + Direct access to member variables has gone, which unfortunately forces an
    API change (but this fixes bug #39).  Instead of accessing
    QueryParser::termlist member variable, iterate over terms using
    Query::get_terms_begin() and get_terms_end() on the returned Query object.
    Direct access to stoplist is replaced by QueryParser::get_stoplist_begin()
    and get_stoplist_end(); and to unstem by get_unstem_begin() and
    get_unstem_end().

  + The rewrite parses many real world examples better than the old version.

  + Now allow searches for C#, etc.  If a database has been set, for this and +
    and - suffixes, check if the term actually exists, and if not, ignore the
    suffix if the unsuffixed term exists.

  + Added QueryParser::get_description() method (not very descriptive yet!)

  + Added backward compatibility wrapper for old version of
    QueryParser::set_stemming_options().

  + xapian.h now automatically includes xapian/queryparser.h.  Directly
    including xapian/queryparser.h will continue to work for now, but is
    deprecated.

  + QueryParser::parse_query() was failing to clear termlist and unstem
    - the rewrite fixes this.

  + New QueryParser parses "term prefix:(term2 term3)" correctly.

* Added Xapian::SimpleStopper which just stops terms specified by a pair of
  iterators.  This should be sufficient for the majority of uses.

* Tidied up the Enquire sorting API and added ability to reverse sort on a
  value.  Removed sort_bands support.

* Enquire::get_description() improved.

* Methods which return an end iterator where the internals are just NULL are
  now inline in the header for efficiency.  Should we ever need to change an
  implementation, we can easily move methods back into the library and bump the
  library version suitably.

* Added Stem::operator() as preferred alternative to Stem::stem_word().

* Simplified Stem internal design by restructuring to eliminate a few internal
  methods.

* BM25Weight: Avoid fetching document length if we're simply going to multiply
  it by zero!

testsuite:

* Fixed TEST_EQUAL_DOUBLE to use DBL_EPSILON correctly.

* Rewrite of index_utils test harness code, removing unused and unusual
  features.  Data files for tests are now easier to write.  These changes
  also fix the bug that ^x didn't actually decode hex values correctly.

* tests/testdata/etext.txt: Stripped carriage returns.

* apitest: Extended stemlang1 to check that trying to create
  a stemmer for a non-existent language throws InvalidArgumentError.

* queryparsertest:

  + Moved into tests/ subdirectory.

  + Reworked to use the standard testsuite harness.

  + Added tests for new features in the rewritten QueryParser.

quartz backend:

* quartzcheck: Now checks the structure of all the tables, not
  just the postlist table, and cross-checks doclen values between
  termlist and postlist tables.  Recognises "--help" option.  Should
  now continue after an error (typically it would crash before), and
  counts the number of errors found.  Now exits with non-zero status
  if any errors were found.  More readable output.

* quartzcompact: Extended to allow merging several quartz
  databases to produce a single compact quartz database.  This
  allows for faster building - simple index in chunks, then merge
  the chunks.

* quartzcompact: Made full compaction a tiny bit more compact.

* quartzcompact: Added "fuller compaction" mode, which ignores the usual "at
  least 4 items per block" rule.  This achieves slightly tighter compaction,
  though it's probably not advisable to use this option if you plan to update
  the compacted database.

* Improved compaction by a few % in non-full case.  Tighter bound on amount of
  memory to reserve to read the tag into.

* Fix skip_to on an allterms TermIterator to set the current term when the
  skip_to-ed term is in the database.  Add regression test for this
  (allterms5).

* Values are stored in sorted order so we can stop unpacking the list once we
  get to one after the one we're looking for (in the case where the one we're
  looking for doesn't exist).

build system:

* configure: Check that the C++ compiler can actually link a program.
  AC_LANG_CXX doesn't, and if it can't find a C++ compiler it'll just return
  "g++" which just leads to a later configure test failing in a confusing way.

* configure: corrected configure output of "none known for yes" or "none known
  for no" to "none known for g++-3.2" or similar.

* include/xapian/version.h: Define XAPIAN_HAS_xxx_BACKEND for each backend
  which is enabled.  The bindings need this, and user code might find it useful
  too.

* include/xapian/database.h: Don't declare the backend factory functions if the
  corresponding backend has been disabled.  This means that trying to use a
  disabled backend will be caught at compile time rather than link time.

* configure: Enhanced valgrind test to (a) see if --tool=memcheck
  is needed and (b) see if valgrind actually works (we don't want to
  try to use an x86 valgrind on an x86_64 box).

* configure: Suppress 2 Intel C++ warnings which we can't easily code around,
  and enable -Werror automatically with --enable-maintainer-mode.

* Clearer make rules for building Postscript doxygen docs.

* Removed some no longer used code.

* Moved a number of method definitions out of headers because they are virtual,
  or too large to be sensible candidates for inlining.

* Eliminated the extra library for the queryparser - it's tiny compared to the
  main library and having it around just complicates things.

* configure: We no longer need Bison, but we do need CC_FOR_BUILD to compile
  Lemon with.

* Snapshot generator now appends _svn6789 or similar to the version string.
  Adjusted configure and XO_LIB_XAPIAN macro to take this into account.

* configure: If any tools needed for documentation are missing
  and we're in maintainer mode, die with a suitable error in
  configure rather than with strange errors when building the
  documentation.

* docs/Makefile.am: Explicitly set the pool_size for latex, because we
  now seem to overflow the default setting on some systems.

* docs/Makefile.am: Use $(MAKE) instead of make.

documentation:

* Numerous improvements to documentation comments.  Added documentation
  comments for QueryParser class.

* HACKING: Added better description of how reference-counted API
  classes are structured.

* HACKING: Note that '#include <limits>' isn't supported by GCC 2.95,
  and other assorted minor tweaks.

* HACKING: Note how to disable use of VALGRIND on the make check
  command line, or when using runtest directly.

* Updated all documentation mentions of CVS to talk about Subversion
  instead.

* PLATFORMS: Updated from tinderbox and other sources.

* PLATFORMS: Added minimal testcase which fails to compile with
  Compaq's C++ compiler (cxx).

* INSTALL,README: Updated.

* docs/queryparser.html: Note that + and - work on phrases and
  bracketed expressions.

* docs/intro_ir.html: Corrected two errors.

* docs/stemming.html: Stemming appears to be applicable to Japanese
  so don't say it isn't!

examples:

* Moved xapian-examples module to examples subdirectory of xapian-core.

* quest: Added stopword handling.

portability:

* configure: autoconf identifies Intel's C++ compiler as GCC, so probe for
  which we actually have.

* Xapian will now compile cleanly with Intel C++ 8.1 on ia64 Linux and
  on x86 Linux.

* backends/quartz/btree.cc: Fixed GCC compilation warning.

* tests/api_db.cc: Fixed warning from Sun's C++ compiler.

* configure: Automatically enable ANSI C++ mode for SGI's compiler
  with '-LANG:std'; check that any automatically determined flags
  for ANSI C++ mode actually allow us to compile a trivial program
  - if they don't it probably means the compiler isn't the one we
  were expecting, but one installed with the same name, so we now
  drop the flags in this case.

* The compile on IRIX with SGI compiler is now warning free, apart from two
  "unused variable" warnings in Snowball generated code.

* On WIN32, don't define NOMINMAX if it is already defined.

packaging:

* xapian.spec: Don't say "%makeinstall" in a comment since rpm
  tries to expand it and explodes.

* xapian.spec: '/usr/share' -> '%{_datadir}'.

* xapian.spec: Put the .so in the -devel package (it's only useful
  for linking to - the .so.* files are all that's needed at runtime).

debug code:

* net/socketserver.cc: Fixed typo in debug code.

Xapian-core 0.8.5 (2004-12-23):

quartz backend:

* quartzcompact: When full_compaction is enabled, don't fill the last few bytes
  of a block if that would mean we needed an extra item and the overhead for
  that item would use up more of the next block than we save.  This reduces the
  table size after full compaction by up to 0.2% in my tests!

* quartzcompact: Tables sizes will always be a whole number of Kbytes, since
  the blocksize is, so report the size in K.  Also report the change in size as
  well as the before and after sizes.

* quartzcompact: Added missing '#include <config.h>' so that largefile support
  is enabled when we call stat() and we report compression statistics for
  tables > 2G.

* quartzcompact: Added --no-full / -n option to disable full compaction.  This
  may be useful if you want to update the database after compacting it (need to
  test to see if this option is actually useful).

* Renamed Btree::compress() to Btree::compact() for consistency with
  "full_compaction" and "quartzcompact".  Also, "compress" is confusing since
  we use that term in the zlib patch.

build system:

* xapian-config: Fixed --libs output to not include libxapian.la.

* Added missing '#include <config.h>' to various .cc files (the omissions were
  probably harmless, but config.h should be included as the first thing any
  source file does).

documentation:

* Minor updates.

packaging:

* RPM spec file: %makeinstall puts the wrong paths in the .la files so use
  "make DESTDIR=... install" instead.

debug code:

* Fixed to build with AssertParanoid enabled.

Xapian-core 0.8.4 (2004-12-08):

API:

* Added constructors to Database and WritableDatabase which fulfil the role
  that the Auto::open() factory functions currently do.  Auto::open() is
  now deprecated.

* Removed the ability to write a Xapian object to an ostream directly, as
  it's little used and potentially dangerous ('cout << mset[i];' will
  compile, but you almost certainly meant 'cout << *mset[i];').  You can
  get the old effect by writing 'cout << obj->get_description();' instead
  of 'cout << obj;'.  Note that including xapian.h no longer pulls in
  fstream, which code may have been implicitly relying on - if this is
  a problem add '#include <fstream>' after '#include <xapian.h>'.

* QueryParser: Be smarter about when to add a ':' when adding a term prefix.

* BoolWeight::unserialise() now returns BoolWeight*, and similarly for
  TradWeight and BM25Weight.  BoolWeight::clone() now returns BoolWeight *.

* If a database contains no positional information, change NEAR and PHRASE
  queries into AND queries (as otherwise they'd return no matches at all)
  (bug #56).  Added feature test phraseorneartoand1.

* Renamed BM25 parameters to match standard naming in papers and elsewhere
  (A->k3, B->k1, C->k2, D->b), eliminated the extra factor of 2 which our C
  had, and reordered the parameters to k1, k2, k3.  This is an incompatible API
  change for BM25Weight(), so if you are using custom parameters for BM25
  you'll need to update your code.

* During query expansion, if we estimate the term frequency, ensure it has a
  sane value (>= r and <= N - R + r) rather than bodging around the problem
  later on.

* TradWeight, BM25Weight: termfreq is always exact for matching (we only
  approximate it for query expansion) so replace code to work around bad
  approximations with Assert() to make sure this never happens.

testsuite:

* runtest: Enhanced to allow it to run test programs under valgrind and other
  tools (gdb was already supported).

* runtest: now works with valgrind 2.1.2 and later (valgrind's --logfile-fd
  option was renamed to --log-fd).

* runtest: Allow VALGRIND environmental variable to override the value we got
  from configure.

* Added a dependency so "make check" regenerates runtest if necessary.

* The test programs now point the user to the runtest script if srcdir can't
  be guessed.  And they no longer look for the test program in the tests
  subdirectory of the current directory.

* btreetest: Fixed memory leaks in test_cursor1 (the testcase itself was
  causing the leak, not the library).

* apitest: Fixed mset_range_is_same() and mset_range_is_same_weights() helper
  functions which were only comparing the first item in the range.  Thankfully
  the tests still all pass so this wasn't hiding any bugs.

* apitest: A modified version of changequery1 fails - the bug is obscure and
  subtle, and the fix is tricky so set the modified test to SKIP for now.

* apitest: Added test_weight1 which tests the built-in Xapian::Weight
  subclasses and test_userweight1 which tests user defined weighting schemes
  (bug#8).

* quartztest: Test with DB_CREATE_OR_OPEN in writelock1.

quartz backend:

* An interrupted update could cause any further updates to fail with "New
  revision too low" because the new revision was being calculated incorrectly -
  fixed (bug#55).

* Fixed Bcursor::del() which didn't always leave the cursor on the next item
  like it should.  This may have been causing problems when trying to remove
  the last references to a particular term.

* Fixed ultra-obscure bug in the code which finds a key suitable to
  discriminating between two blocks in a B-tree branch (discovered by reading
  the code).  Comparing the keys didn't consider the length of the second, so
  it is possible the code would miscompare.  But in reality this is extremely
  unlikely to happen, and even then would probably just mean that the
  discriminating key wouldn't be as short as it could be (wasting a few bytes
  but otherwise harmless).

* If we're removing a posting list entirely, often there will only be one
  chunk, so avoid creating a Bcursor in this case.

* Simplified Btree::compare_keys() by removing the last case which was dead
  code as it was covered by an earlier case.

* Check that any user specified block size is a power of 2.  If the block
  size passed is invalid, use the default of 8192 rather than throwing an
  exception.

* Started to refactor the Btree manager by introducing Item and Key classes
  which take care of handling the on-disk format, and eliminated duplicated
  tag reading code in Btree and Bcursor.  These changes will pave the way for
  improvements to the on disk format.

* Applied the Quartz "DANGEROUS" patch, but disabled for now.  This way it
  won't keep being broken by changes to the code.

* quartzcompact: Added --help and --version; Check that the source path and
  desitination path aren't the same; Report each table name when we start
  compacting it, and some simple stats on the compaction achieved when we
  finish.

muscat36 backend:

* Removed a default parameter value from one variant of
  Xapian::Muscat36::open_db() so that there's only one candidate for
  open_db(string).

build system:

* xapian-config: If flags are needed to select ANSI mode with the current
  compiler, then make xapian-config --cxxflags include them so that Xapian
  users don't have to jump through the same hoops we do.

* xapian-config: Added --swigflags option for use with SWIG.

* XO_LIB_XAPIAN now passes ac_top_srcdir to xapian-config which uses it
  (if provided) to say "configure.ac" or "configure.in" rather than
  "configure.in (or configure.ac)" in the "Add AC_PROG_LIBTOOL"
  error message.

* Cleaned up the build system in a few places.

* Removed a few totally unneeded header includes.

* Moved a number of functions and methods out of headers because they're not
  good inlining candidates (too big or virtual methods).

* Changed C style casts to C++ style.  The syntax is ugly, but they do make the
  intent clearer which is a good thing.  Note this as a coding style guideline
  in HACKING.

* configure.ac: Automatically add -Werror to CFLAGS and CXXFLAGS if
  maintainer mode is enabled and we're using GCC3 or newer.  Don't do
  this for older GCCs as GCC 2.95 issues spurious warnings.

* Reworked how include/xapian/version.h is generated so that it works
  better with compilers other than GCC, and with HP-UX sed.

* XAPIAN_VERSION is now a string (e.g. "0.8.4").

* Added new #define XAPIAN_REVISION (which is 4 for version 0.8.4).

documentation:

* docs/bm25.html,docs/intro_ir.html: Reworked to talk about Xapian
  rather than Muscat.  Also improved the appearance of the formulae.

* HACKING: Valgrind now supports x86 FreeBSD and PowerPC Linux.

* Documented parameters of Enquire::register_match_decider().

* We now use doxygen 1.3.8 to build documentation for snapshots and releases.

* PLATFORMS: Updated from the tinderbox (which now runs builds on machines
  available in HP's testdrive scheme) and other assorted reports.

* PLATFORMS: Removed reports from versions prior to 0.7.0.  So much
  has changed that these are of little value.

* docs/scalability.html: Added note warning about benchmarking from cold.

* Assorted other minor documentation improvements.

portability:

* configure.ac: Improved snprintf configure test to actually
  check that it works (older implementations may have different
  semantics for the return value, and at least one ignores the length
  restriction entirely!)

* Reworked the GNU getopt source we use so that the header is clean and
  suitable for use from a reasonably ISO-conforming C++ compiler instead of
  being full of cruft for working around quirky C compilers which C++ compilers
  tend to stumble over.

* Use SOCKLEN_T for the type we need to pass to various socket calls, since
  HPUX defines socklen_t yet wants int in those calls.  Reworked the
  TYPE_SOCKLEN_T test we use.

* On Windows, we want winsock2.h instead of sys/socket.h.  Mingw doesn't seem
  to even have the latter, so I think previously we've been compiling by
  picking one up from somewhere random!

* Change the small number of C sources we have to be C++ so we can compile
  everything with the C++ compiler.  This way we don't need to worry about
  configure choosing a mismatching pair of compilers, or about whether
  configure tests with the C compiler don't apply to the C++ compiler, or vice
  versa.

* Compiles and passes testsuite with HP's aCC (we have to compile in
  ANSI mode, so we automatically add -AA to CXXFLAGS).

* If the link test detects pread and pwrite are present, get configure to try
  out prototypes for pread and pwrite.  This is much cleaner than trying to
  find the right combination of preprocessor defines to get each platform's
  system headers to provide prototypes.

* configure: Disable probing for pread/pwrite on HP-UX as they're present but
  don't work when LFS (Large File Support) is enabled, and we definitely want
  LFS.

* Fixed some warnings from Sun's C++ compiler.

* Provide our own C_isalpha(), etc replacements for isalpha(), etc
  which always work in the C locale and avoid signed char problems.

* For mingw/cygwin, pass -no-undefined when linking libxapianqueryparser.la
  so libtool builds a shared library.  Also pass the magic linker flag
  -Wl,--enable-runtime-pseudo-reloc if configure has determined it is needed.

* For cygwin, use the underlying MoveFile API call for locking, as link()
  doesn't work on FAT partitions.  And don't rely on HAVE_LINK to control
  whether we use link() otherwise - if the configure test somehow misfires, a
  compilation error is better than using rename() on Unix as that would cause a
  second writer to smash the lock of the first.

* Closer to building with Compaq C++ - add "-std strict_ansi" to CXXFLAGS, and
  tweaked the code in several places.  It currently dies trying to compile
  the PIMPL smart pointer template code which looks hard to fix.

debug code:

* HACKING: Document that %% in XAPIAN_DEBUG_LOG is substituted with
  the process-id, and that setting XAPIAN_DEBUG_FLAGS to -1 enables
  all debug messages.

* Removed compatibility code for checking environment variables OM_DEBUG_FILE
  and OM_DEBUG_TYPES.

Xapian-core 0.8.3 (2004-09-20):

API:

* Fixed bug which caused a segmentation fault or odd "Document not found"
  exceptions when new check_at_least parameter to Enquire::get_mset() was used
  and there weren't many matches (regression test checkatleast1).

remote backend:

* Renamed omtcpsrv to xapian-tcpsrv and omprogsrv to xapian-progsrv.

packaging:

* RPM packaging now has a separate package for the runtime libraries to
  allow 32 and 64 bit versions to be installed concurrently.

* RPM for xapian-core now includes binaries from xapian-examples.

debug code:

* Fixed to compile with debug tracing enabled.

Xapian-core 0.8.2 (2004-09-13):

API:

* Removed the compatibility layer which allowed programs written against the
  pre-0.7.0 API to be compiled.

* Added new ESet methods swap(), back() and operator[].

* Xapian::WritableDatabase::replace_document can now be used
  to add a document with a specific docid (to allow keeping docids
  in sync with numeric UIDs from another system).

* Added Xapian::WritableDatabase::replace_document and
  delete_document variants which take a unique id term name rather
  than a document id.

* Enquire::get_mset(): If a matchdecider is specified and no matches
  are requested, the lower bound on the number of matches must be 0
  (since the matchdecider could reject all the matches).

* Renamed Query::is_empty() to Query::empty() for consistency.  Keep
  Query::is_empty() for now as a deprecated alias.

* Enquire::set_sorting() now takes an optional third parameter which allows
  you to specify a sort by value, then relevance, then docid instead of
  by value then docid.

* Enquire::get_mset() now takes an optional "check_at_least" parameter
  which allows Omega's MIN_HITS functionality to be implemented in the matcher
  (where it can be done a bit more efficiently).

testsuite:

* Reworked quartztest's positionlist1 into a generic api test as apitest's
  poslist3.

* apitest: Reenabled allterms2, but with the iterator copying parts removed -
  TermIterator is an input_iterator so that part was invalid.

* Overhauled btreetest and quartztest - tests at the Btree level are now all
  in btreetest.  Those at the QuartzDatabase level are in quartztest.

* Split api_db.cc into 3 files as it has grown rather large.

* tests/runtest: Added support for easily running gdb on a test program,
  automatically sorting out srcdir and libtool.

quartz backend:

* Refactored the quartz backend code to reduce the number of layered classes
  and eliminate unnecessary buffering, reducing memory usage so that more
  posting list changes can be batched together (see next change) and database
  building can be done several times faster.

* Added tunable flush threshold - set XAPIAN_FLUSH_THRESHOLD=50000 to flush
  every 50000 documents.  The default is now every 10000 documents (was
  every 1000 documents previously).  The optimum value will most likely
  depend on your data and hardware.

* WritableDatabase::get_document() no longer forces pending changes to be
  flushed.  The document will read things lazily from the database, and that
  reading may trigger a forced flush).

* WritableDatabase::get_avlength() no longer forces pending changes to be
  flushed.  This means you can now search a modified WritableDatabase without
  causing a flush unless the search includes a term whose postlist has pending
  modifications.

* Reduced quartz postlist chunk threshold from "2048 or a few bytes more" to
  "2000 or a few bytes more" so that full size chunks won't get split by the
  Btree.

* Improved the "Db block overwritten" message.  The DatabaseCorruptError
  version now suggests multiple writers may be the cause, while the
  DatabaseModifiedError version uses less alarming wording and says to call
  Database::reopen().

* QuartzWritableDatabase now stores the total document length and the last
  docid itself rather than tallying added and removed document length and
  writing the last docid back every time a document is added.  This gives
  cleaner code and a small performance win.

* Make the first key null for blocks more than 1 away from the leaves.
  It saves disk space for a tiny CPU and RAM cost so is bound to be
  a win overall.

* matcher/localmatch.cc: Fixed problems handling termweights in queries with
  the same term repeated (bug #37) and added regression test (qterminfo2).

* Sped up iteration over all the terms in a database (QuartzCursor now only
  reads the tag from the Btree if asked to).

* Cancelling an operation is now implemented more efficiently.

inmemory backend:

* Fixed bugs with deleting a document while a PostingIterator over it is
  active.

muscat36 backend:

* Fixed to compile now that internal_end_session() has gone (broken in 0.8.1).

build system:

* Fixed to compile when configured with --disable-inmemory (bug #33).

* XO_LIB_XAPIAN now AC_SUBSTs XAPIAN_VERSION so your application's build
  system can easily check for a particular version of Xapian.

* When compiling with GCC, we check that the compiler used to compile the
  library and the compiler used to compile the application have compatible
  C++ ABI versions.  Unfortunately GCC 3.1 incorrectly reports the same
  ABI version as GCC 3.0, so we now special case that test.

* Bumped the versions of the autotools we require for bootstrapping, and
  updated the documentation of these in the HACKING document.

* Quote macro names to fix warnings from newer aclocal.

documentation:

* Improved API documentation for Xapian::WritableDatabase::replace_document and
  delete_document.

* Added documentation comments for MSet methods size(), empty(), swap(),
  begin(), end(), back().

* Removed bogus documentation comments saying that some Enquire methods can
  throw DatabaseOpeningError.

* Updated quartz design docs to reflect recent changes.  Also pulled
  out the Btree and Bcursor API docs and slotted them in as doxygen
  documentation comments - this way they're much more likely to
  be kept up-to-date.

* Corrected multiple occurrences of "an Xapian::XXX" to "a Xapian::XXX"
  (presumably these all resulted from replacing "Om" with "Xapian::").

* Various minor updates and improvements.

portability:

* Reworked how we cope with fcntl.h #define-ing open on Solaris.  This change
  finally allows Sun's C++ compiler to produce a working Xapian build on
  sparc Solaris!

* configure.ac: Don't define DATADIR - we no longer use it and clashes
  with more recent mingw headers.

* matcher/andpostlist.cc: Initialise lmax and rmax to 0.  This cures
  the SIGFPE on apitest's qterminfo2 on alpha linux.

Xapian-core 0.8.1 (2004-06-30):

API:

* New method Xapian::Database::get_lastdocid which returns the highest used
  document id for a database (useful for re-synchronizing an indexer which
  was interrupted).  Implemented for quartz and inmemory.

* Xapian::MSet::get_matches_*() methods now take collapsing into account, and
  the documentation has been clarified to state explicitly that collapsing and
  cutoffs are taken into account (bug#31).

* Xapian::MSet: Need to adjust index by firstitem when indexing into items
  (bug#28).

* MSetIterator and ESetIterator are now bidirectional iterators (rather than
  just input iterators)

* Fixed post-increment forms of PostingIterator, TermIterator,
  PositionIterator, and ValueIterator so that *i++ works (as it must for them
  to be true input iterators).

* Xapian::QueryParser: If we fail to parse a query, try stripping out
  non-alphanumerics (except '.') and reparsing.

* Fixed memory leaked upon Xapian::QueryParser destruction.

* Removed several unused Xapian::Error subclasses (these were used by the
  indexer framework which we decided was a failed experiment).

testsuite:

* queryparsertest: Pruned near-duplicate queryparsertest testcases.

* queryparsertest: Added test case for `term NOT "a phrase'.

* remotetest: Use 127.0.0.1 instead of localhost so that tcpmatch1 doesn't fail
  just because the network setup is broken.

* apitest: Make emptyquery1 check that Query("") causes an InvalidArgumentError
  exception.

quartz backend:

* Fixed bug which meant we sometimes failed to remove a posting when deleting
  or replacing a document.

* Fixed PostlistChunkReader to take a copy of the postlist data being read to
  avoid problems with reading data from a string that's been deleted.

* Fixed bug in postlist merging which could occasionally extend a postlist
  chunk to overlap the docid range of the next chunk.

* Eliminated the split cursor in each Btree object - we only actually need a
  single block buffer to handle splitting blocks.  This reduces the memory
  overhead of each Bcursor (and hence each QuartzPostList).

* Changed 2 calls to abort() to throw Xapian::DatabaseCorruptError instead,

* If Btree is writable, throw DatabaseCorruptError if we detect overwritten.

* Check the return value of fdatasync()/fsync()/_commit() and raise an error.
  If they fail, we really want to know as it could cause data corruption.

* Assorted clean ups, improved comments, debug tracing, assertions.

* When merging in postlist changes, removed an unneeded call to
  QuartzBufferedTable::get_or_make_tag() in a case when we're using a cursor
  which has already fetched the tag.

* Added SON_OF_QUARTZ define to disable incompatible changes to database
  formats by default, and use it to control the docid encoding for keys such
  that we're always inserting at the end of the table when added new documents.

* Reopening the readonly version of a writable Btree is now more efficient
  (we used to close and reopen all the files and destroy and recreate a lot
  of objects and buffers).

* Share file descriptors between the read and write Btree objects so that a
  quartz WritableDatabase now uses 5 fds rather than 10.

* Added configure test for glibc, because otherwise we need to include a header
  before we can check for glibc in order to define something we should be
  defining before we include any headers!  Defining _XOPEN_SOURCE on OpenBSD
  seems to do the opposite to Linux and *disable* pread and pwrite!

backends:

* Stripped out the session machinery - all that is actually required is to
  ensure that any unflushed changes are flushed when the destructor runs.

* A few other backend interface cleanups.

build system:

* Unified the shlib version numbers (the small benefit of tracking them
  individually makes it hard to justify the extra work required, and having one
  version simplifies debian packaging too).

* configure.in: Fix typo (STLPORT_CXXLAGS -> STLPORT_CXXFLAGS)

* Removed trivial m4/Makefile.am and and autoconf/Makefile.am and do the work
  from the top level Makefile.am instead.  It's easier to see the structure
  this way, and it also removes a couple of recursive make invocations which
  will speed up builds a little.

documentation:

* HACKING: Added a list of subtasks when doing a release.
  Currently it's always me that does this, but it may not always be
  and anyhow it'll help me to have a list to run through.

* include/xapian/database.h: Remove references to sessions in doxygen
  comments.

* docs/quickstart.html: Corrected lingering reference to "om.h" and
  note that we need <iostream>.

* docs/quickstartindex.cc.html,docs/quickstartexpand.cc.html,
  docs/quickstartsearch.cc.html: Add <iostream>.

* PLATFORMS,AUTHORS: Updated.

* docs/quartzdesign.html: Corrected various pieces of out of date
  information, and improved wording in a couple of places.

* docs/scalability.html: Removed the reference to the Quartz update bottleneck
  "currently being addressed for Xapian 0.8" as it's now been addressed!  Also
  reworded to remove use of first person (it was originally a message sent to
  the mailing list).

Xapian-core 0.8.0 (2004-04-19):

* Omega, xapian-examples and xapian-bindings now have their own NEWS files.

API:

* Throw an exception when an empty query is used to build in the binary
  operator Query constructor (previously this caused a segfault.  Added
  regression test.

* Made the TradWeight constructor explicit.  This is technically an API change
  as before you could pass a double where a Xapian::Weight was required - now
  you must pass Xapian::TradWeight(2.0) instead of 2.0.  That seems desirable,
  and it's unlikely any existing code will be affected.

* Added "explicit" qualifier to constructors for internal use which take a
  single parameter.

* Renamed Xapian::Document::add_term_nopos to Xapian::Document::add_term
  (with forwarding wrapper method for compatibility with existing code).

* The reference counting mechanism used by most API classes now handles
  creating a new object slightly more efficiently.

* Xapian::QueryParser: Don't use a raw term for a term which starts with a
  digit.

testsuite:

* apitest, quartztest: Added a couple of tests, and commented out some test
  lines which fail in debug builds.

* quartztest: cause a test to fail if there's still a directory after a call
  to rmdir(), or if there isn't a directory after calling mkdir().

* apitest: Check returned docids are the expected values in a couple more
  cases.  Improved wording of a comment.

quartz backend:

* We now merge a batch of changes into a posting list in a single pass which
  relieves an update bottleneck in previous versions.

* When storing the termlist, pack the wdf into the same byte as the reuse
  length when possible - doing so typically makes the termlist 14% smaller!
  This change is backward compatible (0.7 database will work with 0.8, but
  databases built or updated with 0.8 won't work with 0.7).

* quartzcheck: Check the structure within the postlist Btree as well as
  the Btree structures themselves.

* Reduced code duplication in the btree manager and btreechecking code.

* quartzdump: Backslash escape space and backslash in output rather than hex
  encoding them; renamed start-term and end-term to start-key and end-key;
  removed rather pointless "Calling next" message; if there's an error, write
  it to stderr not stdout, and exit with return code 1.

* Corrected a number of comments in the source.

* Removed several needless inclusions of quartz_table_entries.h.

* Removed OLD_TERMLIST_FORMAT code - it has been disabled for since 0.6.0.

* Removed all the quartz lexicon code and docs.  It's been disabled for ages,
  and we've not missed it.

build system:

* XO_LIB_XAPIAN autoconf macro can now be called without arguments in the
  common case where you want the test to fail if Xapian isn't found.

* Fixed the configure test for valgrind - it wasn't working correctly when
  valgrind was installed but was too a version to support VALGRIND_COUNT_ERRORS
  and VALGRIND_COUNT_LEAKS.

* GCC 2.95 supported -Wno-long-long and is our minimum recommended version, so
  unconditionally use -Wno-long-long with GCC, and don't test for it on other
  compilers (the old test incorrectly decided to use it with SGI's compiler
  resulting in a warning for every file compiled).

documentation:

* Updated the quickstart tutorial and removed the warning that "this
  document isn't up to date".

* docs/intro_ir.html: Added a link to "Information Retrieval" by Keith van
  Rijsbergen which can be downloaded from his website!

* docs/quartzdesign.html: Some minor improvements.

* docs/matcherdesign.html: Merged in more details from a message sent to the
  mailing list.

* docs/queryparser.html: Grammar fixes.

* Doxygen wasn't picking up the documentation for PostingIterator and
  PositionListIterator - fixed.  Added doxygen comments for Xapian::Stopper
  and Xapian::QueryParser.

* PLATFORMS: Updated with many results from tinderbox and from users.

* AUTHORS: Updated the list of contributors.

* HACKING: XAPIAN_DEBUG_TYPES should be XAPIAN_DEBUG_FLAGS.

* HACKING: Updated to mention that building from CVS requires
  `./configure --enable-maintainer-mode' (or use bootstrap).

* HACKING: Added notes about using "using", and pointers to a couple of useful
  C++ web resources.

portability:

* Solaris: Code tweaks for compiling with Sun's C++ compiler.

* IRIX: Code tweaks for compiling with SGI's C++ compiler.

* NetBSD mkdir() doesn't cope with a trailing / on the path - fixed our code to
  cope with this.

* mingw/cygwin: Only use O_SYNC (on the debug log) if the headers define it.

* backends/quartz/quartz_table_manager.cc: Fix for building on mingw.

* mingw: Added configure test for link() to avoid infinite loop in our C++
  wrapper for link.

* mingw and cygwin both need -Wl,--enable-runtime-pseudo-reloc passing when
  linking.  Arrange for xapian-config to include this, and check that the ld
  installed is a new enough version (or at least that it was at configure
  time).  Also pass to programs linked as part of the xapian-core build.

* cygwin: Close a QuartzDatabase or QuartzWritableDatabase before trying to
  overwrite it - cygwin doesn't allow use to delete open/locked files...

* backends/quartz/quartz_termlist.cc: Use Xapian::doccount instead of
  unsigned int in set_entries().

* Database::Internal::Internal::keep_alive() should be
  Database::Internal::keep_alive().

* Make Xapian::Weight::Weight() protected rather than private as we want to be
  able to call it from derived classes (GCC 3.4 flags this, other compilers
  seem to miss it).

debug code:

* Open debug log with flag O_WRONLY so that we can actually write to it!

* backends/quartz/quartz_values.cc: Fixed problem with dereferencing
  a pointer to the end of a string in debug output.

Xapian 0.7.5 (2003-11-26):

API:

* Xapian::QueryParser now supports prefixes on phrases and expressions (e.g.
  author:(twain OR poe) subject:"space flight").

* Added missing default constructors for TermIterator, PostingIterator, and
  PositionIterator classes.

* Fixed PositionIterator assignment operator.

testsuite:

* queryparsertest: Added testcase for new phrase and expression prefix support.

* apitest: Added regression tests for API fixes.

backends:

* quartzcompact: Fix the name that the meta file gets copied to (was
  /path/to/dbdirmeta rather than /path/to/dbdir/meta).

build system:

* Changed to using AM_MAINTAINER_MODE.  If you're doing development work on
  Xapian itself, you should configure with "--enable-maintainer-mode" and
  ideally use GNU make.

* Fixed configure test for fdatasync to work (I suspect a change in a recent
  autoconf broke it as it relied on autoconf internal naming).

* Fully updated to reflect move of libbtreecheck.la from backends/quartz
  to testsuite.  btreetest and quartzcheck should build correctly now.

documentation:

* Added first cut of documentation for Xapian::QueryParser query syntax.

* Fixed incorrectly formatted doxygen documentation comments which resulted in
  some missing text in the collated API and internal classes documentation.

* Documented --enable-maintainer-mode and problems with BSD make in HACKING.

* Fixed typo in docs/scalability.html.

* PLATFORMS: Updated from the tinderbox.

omega:

* omega: Parsing of the probabilistic query is now delayed until we need some
  information from it.  This means that we can now use options set by the
  omegascript template to control the behaviour of the query parser.
  $set{stemmer,...} now controls the stemming language (e.g. $set{stemmer,fr})
  and $setmap{prefix,...} now sets the QueryParser prefix map (e.g.
  $setmap{prefix,subject,XT,abstract,XA}).

* omega: Fixed $setmap not to add bogus entries.

* docs/omegascript.txt: Expanded documentation of $set and $setmap to list
  values which Omega itself makes use of.

* omega: Cleaned up the start up code quite a bit.

* omega: Removed the unfinished code for caching omegascript command
  expansions.  Added code to cache $dbsize.  The only other value correctly
  marked for caching is already being cached!

Xapian 0.7.4 (2003-10-02):

API:

* Fixed small memory leak if Xapian::Enquire::set_query() is called more than
  once.

* Xapian::ESet now has reference counted internals (library interface version
  bumped because of this).

* Removed unused OmDocumentTerm::termfreq member variable.

* OmDocumentTerm ctor now takes wdf, and replaced set_wdf() with inc_wdf() and
  dec_wdf().

* Removed unused open_document() method from SubMatch and derived classes.

* Calls made by the matcher to Document::Internal::open_document() now use the
  lazy flag provided for precisely this purpose, but apparently never used -
  this should give quite a speed boost to any matcher options which use values
  (e.g. sort, collapse).

testsuite:

* Finished off support for running tests under valgrind to check for memory
  leaks and access to uninitialised variables.

* apitest: Sped up deldoc4.

* btreetest: Removed superfluous `/'s from constructed paths.

* quartztest: adddoc2 now checks that there weren't any extra values created.

backends:

* quartz: don't start the document's TermIterator from scratch on every
  iteration in replace_document().  Should be a small performance win.

* quartz: Pass 0 for the lexicon/postlist table when creating a termlist just
  to find the doc length.

* quartz: quartz_table_entries.cc: Removed rather unnecessary use of
  const_cast.

* quartz: quartz_table.cc: Removed unused variable.

* quartz: Improved encapsulation of class Btree.

build system:

* libbtreecheck.la now has an explicit dependency on libxapian.la.

* We now set the dependencies for libxapian correctly so that linking
  applications will pull in other required libraries.

* matcher/Makefile.am: Ship networkmatch.cc even if "make dist" is run from a
  tree with the remote backend disabled.

* configure.in: Sorted out tests for gethostbyname and gethostbyaddr using
  standard autoconf macros.

* configure.in: If fork is found, but socketpair isn't, automatically disable
  the remote backend rather than configure dying with an error.

* autoconf/: Removed various unused autoconf macros.

portability:

* xapian-config.in: Link with libxapianqueryparser before libxapian, since
  that's the dependency order.

* Removed or replaced uses of <iostream> and <iosfwd> in the library sources
  - we don't need or want the library to pull in cin and friends.

* extra/queryparser.yy: Fixed to build with Sun's C++ compiler.

* Make the dummy source file C++ rather than C so that automake tells libtool
  that this is a C++ library - vital for correct linking on some platforms.

* Makefile.am: Pass -no-undefined to libtool so that we can build build a DLL
  on MS Windows.

* configure.in: Fixed check for socketpair - we were automatically disabling
  the remote backend on platforms where socketpair is in libsocket
  (such as Solaris).

* Use O_BINARY for binary I/O if it exists.

* common/utils.h: mkdir() only takes one argument on mingw.

* common/utils.h,testsuite/backendmanager.cc: Touch file using open() rather
  than system().

* common/utils.cc: Fixed to compile if snprintf isn't available.

documentation:

* docs/scalability.html: Fixed slip (32GB should be 32TB);  Added note about
  Linux 2.4 and ext2 filesize limits.

* PLATFORMS: Updated.

* NEWS: Fixed a few typos.

bindings:

* xapian.i: using namespace std in SWIG parsed segment to sort out typemaps.

packaging:

* Updated RPM packaging.

omega:

* omega: $topdoc now ensures the match has been run; $date no longer ensures
  the match has been run.

* omega: Fixed to build with Sun's C++ compiler.

Xapian 0.7.3 (2003-08-08):

API:

* MSetIterator: Fixed MSetIterator::get_document() to work when get_mset() was
  called with first != 0 (regression test msetiterator3).

testsuite:

* internaltest: Changed test exception1 to actually test something (hopefully
  what was originally intended!)

* Added long option support to the testsuite programs (and quartzdump).

* Testsuite now builds on platforms for which we use our own stringstream
  implementation.

* Only use \r in test output if the output is a tty.

* Increased default timeout used by tests running on the remote backend from 10
  seconds to 5 minutes to avoid tests failing just because the machine running
  them is slow and/or busy.

* Fixed check for broken exception handling - we were getting "Xapian::"
  prefixed to one version and not on the other.

* tests/runtest: Set srcdir if it isn't already to make it easy to manually run
  test programs from a VPATH build.

* apitest: Check termfreq in allterms4.

backends:

* quartz: Fixed allterms TermIterator to not give duplicate terms when a
  posting list is chunked; added regression test (allterms4).

* quartz: Check for EINTR when reading or writing blocks and retry the
  operation.  This should mean quartz won't fail falsely if a signal is
  received (e.g. if alarm() is used).

build system:

* Renamed libomqueryparser to libxapianqueryparser - for backward compatibility
  we still provide a library with the old name for now.

* xapian.m4: Added XO_LIB_XAPIAN to replace OM_PATH_XAPIAN.  XO_LIB_XAPIAN will
  automagically enable use of "xapian-config --ltlibs" if A[CM]_PROG_LIBTOOL is
  used in configure.in.

* xapian-config: Now supports linking with libtool - using libtool means that
  the run-time library path is set and that you can now link with an
  uninstalled libxapian.  Also xapian-config will now work once xapian-core's
  configure has been run, rather than only after "make all".

* xapian-config: Now automatically tries to link libxapianqueryparser too.

* bootstrap: Removed bootstrap scripts in favour of top-level bootstrap which
  creates a top-level configure you can optionally use to configure all checked
  out Xapian modules with one command, and which creates a top level Makefile
  to build all checked out Xapian modules with one command.

* Added versioning information to libxapian and libxapianqueryparser.

* xapian-example/omega: Use libtool and XO_LIB_XAPIAN so we can link with an
  uninstalled Xapian, and so the run time load path gets built into the
  binaries (no need to set LD_LIBRARY_PATH just because you install Xapian with
  a non-standard prefix).

* configure: Stop the API documentation from being regenerated when
  include/xapian/version.h changes (since it's generated by configure).

* Fixed "make dist" in VPATH builds.

portability:

* common/getopt.h: #include <stdlib.h>, <stdio.h>, and <unistd.h> before
  defining getopt as a macro - this avoids problems with clobbering prototypes
  of getopt() in system headers.

* bin/quartzcompact.cc: Need stdio.h for rename().

* languages/Makefile.am: Fixed compilation for compilers other than GCC.

* Moved rset serialisation into a method of RSet::Internal, so
  omrset_to_string() is now just glue code.  This eliminates the need for it to
  be a friend of RSet::Internal which Sun's C++ compiler didn't seem to be able
  to cope with.

documentation:

* Fix incorrect documentation comment for Enquire::set_set_forward().  (Looked
  like a cut&paste error)

* COPYING: Updated FSF address, and reinstated missing section: "How to Apply
  These Terms to Your New Programs"

* PLATFORMS: Updated some linux results: RH7.3 on x86, and Debian on alpha and
  arm; Updated FreeBSD success report; Updated with results from the tinderbox.

* docs/mkdoc.pl: Don't choke on a comment at the end of the DIST_SUBDIRS line
  in a Makefile.am.

* HACKING: Improved note about why libtool 1.5 is needed.

* HACKING: Added note about additional tools needed for building a
  distribution.

bindings:

* Fixed VPATH builds.

* python: Fixed to link with libomqueryparser.

* guile,tcl8: Updated typemaps to SWIG 1.3 style.

omega:

* omindex.cc: Added missing `#include <errno.h>'.

* omindex/scriptindex: Fixed signed character issue in accent normalisation.

* omindex: fixed memory and file descriptor leak on indexing a zero-sized file.

* omindex: Fixed sense of test for unreadable files.

* omindex: Improved log messages to distinguish re-indexed/added.

* omindex,omega,scriptindex: Fixed to compile with mingw.

* omindex: Fixed to compile with GNU getopt so we can build on non-glibc
  platforms.

examples:

* msearch: Quick fix to get mingw building going.

* getopt: Copied over our fixes for better C++ compatibility.

* simplesearch: Stem search terms.

* simpleindex: Fixed not to run words together between lines.

* simpleindex: Create database if it doesn't exist.

Xapian 0.7.2 (2003-07-11):

testsuite:

* Fixed NULL pointer dereference when a test threw an unexpected exception.

backends:

* Quartz: When asked to create a quartz database, try to create the directory
  if it doesn't already exist.  Then we don't have to do it in every single
  Xapian program which wants to create a database...

portability:

* common/getopt.h: Fixed to work better with C++ compilers on non-glibc
  platforms.

* common/utils.h: missing #include <ctype.h>

* Quartz: Defined _XOPEN_SOURCE=500 for GLIBC so we get pread() and pwrite().

* common/utils.h: Improved mingw implementation of rmdir().

documentation:

* PLATFORMS: Added MacOS X 10.2 success report.

* Improvements to doxygen-generated documentation.

bindings:

* Moved to separate xapian-bindings module.

* Added configure check for SWIG version (require at least 1.3.14).

* bindings/swig/xapian.i: Fixed over-enthusiastic automatic conversion of
  termname to std::string.

* PHP4 bindings much closer to working once again; updated guile and tcl8
  somewhat.

omega:

* omega: If the same database is listed more than once, only search the first
  occurrence.

* omega: use snprintf to help guard against buffer overflows.

Xapian 0.7.1 (2003-07-08):

testsuite:

* Fixed testsuite programs to not try to use "rm -rf" under mingw.

backends:

* Quartz: Use pread() and pwrite() on platforms which support them.  Doing so
  avoids one syscall per block read/write.

* Quartz block count is now unsigned, which should nearly double the size of
  database for a given block size.  Not tested this yet.

omega:

* omindex: Fixed compilation problem in 0.7.0.

documentation:

* Added new document discussing scalability issues.

* PLATFORMS: Updated.

Xapian 0.7.0 (2003-07-03):

API:

* Moved everything into a Xapian namespace, which the main header now being
  xapian.h (rather than om/om.h).

* Three classes have been renamed for better naming consistency:
  OmOpeningError is now Xapian::DatabaseOpeningError, OmPostListIterator is
  now Xapian::PostingIterator, and OmPositionListIterator is now
  Xapian::PositionIterator.

* xapian.h includes <iosfwd> rather than <iostream> - if you were relying on
  the implicit inclusion, you'll need to add an explicit "#include <iostream>".

* Replaced om_termname with explicit use of std::string - om_termname was just
  a typedef for std::string and the typedef doesn't really buy us anything.

* Older code can be compiled by continuing to use om/om.h which uses #define
  and other tricks to map the old names onto the new ones.

* Define XAPIAN_VERSION (e.g. 0.7.0), XAPIAN_MAJOR_VERSION (e.g. 0), and
  XAPIAN_MINOR_VERSION (e.g. 7).

* Updated omega and xapian-examples to use Xapian namespace.

queryparser:

* Xapian::QueryParser: Accent normalisation added; Improved error reporting;
  Fixed to handle the most common examples found in the wild which used to give
  "parse error".

bindings:

* Python bindings brought up to date - use ./configure --enable-bindings to
  build them.  Requires Python >= 2.0 - may require Python >= 2.1.

* Enabled optional building of bindings as part of normal build process.  Old
  Perl and Java bindings dropped; for Perl, use Search::Xapian from CPAN; Java
  JNI bindings will be replaced with a SWIG-based implmentation.

internal implementation changes:

* Removed one wrapper layer from the internal implementation of most API
  classes.

* Xapian::Stem now uses reference counted internals.

* Internally a lot of cases of unnecessary header inclusion have been removed
  or replaced with forward declarations of classes.  This should speed up
  compilation and recompilation of the Xapian library.

* Suppress warnings in Snowball generated C code.

* Reworked query serialisation in the remote backend so that the code is now
  all in one place.  The serialisation is now rather more compact and no longer
  relies on flex for parsing.

testsuite:

* Moved all the core library tests to tests subdirectory.

* apitest now allows backend to be specified with "-b" rather than having to
  mess with environmental variables.

* Testsuite programs can now hook into valgrind for leak checking, undefined
  variable checking, etc.

backends:

* Fixed parsing of port number in remote stub databases.

* Quartz: Improved error message when asked to open a pre-0.6 Quartz database.

* Quartz backend: Workaround for shared_level problem turns out to
  be arguably the better approach, so made it permanent and tidied up
  code.

build system:

* Build system fixed to never leave partial files in place of the expected
  output if a build is interrupted.

* quartzcheck, quartzdump, and quartzcompact are now built by "make" rather
  than only by "make check".

* xapian-config: Removed --prefix and --exec-prefix - you can't reliably
  install Xapian with a different prefix to the one it was configured with,
  yet these options give the impression you can.

miscellaneous:

* Fixed sending debug output to a file with XAPIAN_DEBUG_LOG with a value which
  didn't contain "%%" (%% expands to the current PID).

* Fixed Xapian::MSetIterator::get_collapse_count() to work as intended.

omega:

* omindex,scriptindex: Normalise accents in probabilistic terms.

* omindex: Read output from pstotext and pdftotext via pipes rather
  than temporary files to side-step the whole problem of secure temporary file
  creation; Use pdfinfo to get the title and keywords from when indexing a PDF;
  Safe filename escaping tweaked to not escape common safe punctuation.

* omindex: Implement an upper limit on the length of URL terms - this is a
  slightly conservative 240 characters.  If the URL term would be longer than
  this, its last few bytes are replaced by a hash of the tail of the URL.  This
  means that (apart from hopefully very rare collisions) urlterms should still
  be unique ids for documents.  This is forward and backward compatible for
  URLs less than 240 characters.

* omindex: Clean up processing of HTML documents:
  - Ignore the contents of <script> and <style> tags in HTML.
  - Strip initial whitespace in each tag in an HTML document.
  - Try not to split words in half when truncating title and summary.

* query.cc: Set STEM_LANGUAGE near the start of the file so it's easy
  for users to change until we get better configurability.

* omega: Replaced half-hearted logging support with flexible OmegaScript-based
  approach with new $log command.  Also added $now to allow the current
  date/time to be logged.

* templates/xml: added collapse info to xml template.

documentation:

* Assorted minor documentation improvements.

* PLATFORMS: Updated.

rpms:

* Improved RPM packaging of xapian-core and omega.

Xapian 0.6.5 (2003-04-10):

* OmEnquire: optimised the handling when sort_bands == 1 and fixed incorrect
  results in this and some other sorting cases; added some sorting testcases.

* OmMSetIterator: added get_collapse_count() which returns a lower bound on
  the number of items which were removed by collapsing onto the current item.

* OmStem: added default OmStem constructor and "none" language.  Both of these
  give a stemmer object which leaves terms unchanged which should allow for
  simpler logic in programs using Xapian.  The default constructor also removes
  the need to mess with pointers in some cases.

* Automatically disable the remote backend if we don't have fork() since the
  remote backend requires it in several places.

* Fixed to build with debug enabled.

* testsuite: fixed to still build when some backends are disabled.

* extra/parsequerytest.cc: Fixed to build with GCC 2.95.

* Testsuite: Added regression test for Quartz bug which caused problems with
  long terms on machines with signed chars.

* testsuite/index_utils.cc: Handling of ^x was just downright wrong due to a
  typo.

* Improved portability: Fix for 64 bit machines.  Fixed btreetest to build with
  older compilers lacking <sstream>.  Xapian is now much closer to building
  with Sun's CFront-based Sun Pro C++ compiler, and with a Linux to mingw
  cross-compiler.

* PLATFORMS: Updated with the results of many test builds.

* Improved RPM packaging of xapian-core and omega.

* Documentation: Use http://www.doxygen.org/ as URL for doxygen; Fixed bad link
  to our own website in overview.html; code_structure.html now only includes
  directories in the build system.

* HACKING: updated.

* Removed bugs/todo.xml, TODO, TODO.release, docs/todo.html, and
  docs/todo-release.html from the distribution.  Bugs and todo items will be
  tracked in Bugzilla instead.

* Install docs in /usr/share/doc/xapian-core instead of /usr/share/xapian-core.

* omega: If xP and P are both empty, there may be a boolean query, so don't
  force first page of hits.

* omega: Fixed off-by-one error in rounding down topdoc - it was possible to
  get to an empty page of hits if there were exactly a multiple of HITSPERPAGE
  matches and the matcher over-estimated the number of matches and Omega
  displayed page links.

* omega: Fixed handling of multiple DB parameters to be as documented.

* omega: Added $collapsed to report get_collapse_count() for the current hit.

* omega: Added $transform{} which does regexp manipulation (currently disabled
  until configure tests for regexp library are added)

* omega: Added $uniq{} to eliminate duplicates from a sorted list.

* omega: Don't force page 1 for a query with repeated terms!

* omega: removed duplicates from terms listed in term frequencies.

* omega: Added cgi parameter COLLAPSE to collapse on key values

* omega: Added $value{key[,docid]} support to omegascript

* omega: Renamed DATE1, DATE2, and DAYSMINUS to the more meaningful START, END,
  and SPAN (NB SPAN is days before END, or after START, or before today -
  whereas SPAN was before *DATE1* or before today).  The old parameters names
  are supported (with the original semantics) for now.

* omega: Actually install documentation!

* templates/query: propagate B boolean filters

* templates/godmode: removed link to EuroFerret image

* templates/godmode: added value dumping, for values from 0-255

* omindex: Report correct version number (was hard-wired to 1.0!)

* scriptindex: Allow '_' in fieldnames.  Diagnose bad characters in fieldnames
  better.

* dbi2omega: Added DBUSER and DBPASSWD environmental variable support so that
  password protected DBs can easily be used

* scriptindex.cc: added missing "#include <stdio.h>" which caused builds
  to fail for some platforms.

Xapian 0.6.4 (2002-12-24):

* Quartz backend: Fixed double setting of position list when updating a
  document with term position information (overall result was correct, just
  inefficient); when deleting a position_list, don't check if it's empty,
  just ask the layer below to delete it and let it handle the case when
  there's nothing to delete; Fixed unpacking of termlist on platforms where
  char is signed.

* OmQueryParser: Added support for searching probabilistic fields (using
  <field>:<term>); the unstem multimap now includes "." on the end of a
  term if it was there in the query.

* Don't include "om.h" as a dependency for the api docs since it's generated
  a configure time and the dependency was forcing users to regenerate the
  documentation, which requires doxygen to be installed.

* Bindings: Python bindings updated to work with the updated API (still
  disabled by default).

* Muscat 3.6 backend: Fixed to build with the new database factory functions;
  fixed compilation warnings; Muscat 3.6 DA and DB databases don't support
  positional information.  Instead of throwing an exception when we try to
  access it, return an empty position list (like a quartz database with no
  position information would).  This allows copydatabase to be used to convert
  a Muscat 3.6 database to a quartz one.

* Documentation: quartzdesign and todo list updated.

* quartzcheck: default mode changed to "v" rather than "+", since "+" is too
  verbose for a btree of any size; if you pass a quartz database directory,
  quartzcheck will now check all the tables which make up a quartz database.

* quartzcompact: new tool which makes a copy of a quartz database with full
  compaction turned on - this results in a smaller database which is faster
  to search.  The next update will result in a lot of block splitting though
  (since all blocks are as full as possible).

* omega: Added $unstem to map a stemmed term to the form(s) used in the query;
  $queryterms now only includes the first occurrence of each stemmed form;
  $prettyterm makes use of the unstem map; prefer MINHITS to MIN_HITS and
  RAWSEARCH to RAW_SEARCH since none of the other CGI parameter names have
  _ separating words (continue to support old names for now); fixed default
  template to not generate topterms twice, and fixed topterms to not stick
  outside the green box; corrected omegascript docs - it's $setrelevant
  not $set_relevant.

* scriptindex: index=nopos with new indexnopos action; index and indexnopos now
  take an optional prefix argument; index=nopos is handled specially for
  backwards compatibility; added new data action to generate terms for date
  range searching.

Xapian 0.6.3 (2002-12-14):

* Updated PLATFORMS and todo list.  Noted in HACKING that Bison 1.50 seems to
  work with Xapian.

* OmQueryParser now creates an "unstem" multimap to allow probabilistic
  query terms to be converted back to the form the user originally typed.

* Updated documentation for remote protocol description and the quickstart
  tutorial which were both very out of date.

* No longer use OmSettings to pass matcher parameters.  This completes the
  removal of OmSettings.

* Added workaround for problem with cursors sharing levels in the btree.
  This should fix sporadic problems with large databases (small databases
  have fewer btree levels so aren't affected).

* Stub databases now work again, though with a different format.  The new
  format allows multiple databases to be specified in the stub file.

* OmEnquire::get_eset() now takes a flags argument of bit constants |-ed
  together instead of 2 bools.

* Applied Martin Porter's better fix for the btree sequential addition bug
  which Richard fixed a few months ago.  Richard's fix resulted in a correct
  btree, but didn't always utilise space as efficiently as possible.

* Fixed the remote backend to handle weighting schemes after the OmSettings
  changes.  You can now even implement your own weighting scheme and use it
  with the remote backend provided you register it with SocketServer at
  runtime (this feature has been on the todo list for ages).

Xapian 0.6.2 (2002-12-07):

* Set env var XAPIAN_SIG_DFL to stop the testsuite installing its
  signal handler (may be useful with some debugging tools).

* backends/quartz/btree.cc: max_item_size wasn't being set due to
  some over-zealous code pruning.  It was defaulting to 0, and
  was causing the code to write off the end of allocated memory
  blocks.

* matcher/localmatch.cc: fixed handling of wtscheme() - we were
  trying to use it for the extra weights, and then double
  deleting it!

* common/omdebug.cc,common/omdebug.h: Fixed permissions on newly
  created log file (was getting 000!); Simplified class internals;
  Renamed env vars: OM_DEBUG_FILE is now XAPIAN_DEBUG_LOG,
  OM_DEBUG_TYPES is now XAPIAN_DEBUG_FLAGS (old versions still work
  for now).

* testsuite/testsuite.cc: Fixed so running "gdb .libs/apitest"
  finds srcdir (for an in-tree build at least).

* Fixed to compile with --enable-debug=full.

* docs/remote.html: Updated from OmSettings to factory functions.

* PLATFORMS: ixion is actually Linux 2.2.

* OmWritableDatabase now has a default constructor.

* Weighting scheme now specified by passing OmWeight object to OmEnquire.
  This also allows user weighting schemes (just subclass OmWeight and
  pass in an instance of this new class).  [This doesn't currently work
  with the remote backend.]

* No longer use OmSettings to specify parameters for constructing databases.
  Instead there's a factory function for each database type - temporary naming
  scheme is OmXxx__open(), mostly because it's easy to grep for later.
  Instead of create and overwrite flags, we pass in a value - a new possible
  opening mode is "create or open".  [At present stub databases and the
  machinery in InMemory to allow the multierrhandler1 test aren't working.
  Everything else should be.]

* OmEnquire::get_eset() takes parameters instead of an OmSettings object.

* Fixed reversed sense of use_query_terms (and fixed reversed sense test in
  apitest which meant this wasn't spotted).

* Documentation: Link to annotated class lists in doxygen generated
  documentation instead of the rather empty index pages; added doxygen
  markup so that apidoc now documents header files; updated todo list.

* Documentation: intro doc thing was very out of date in places - fixed.

* Omega: index .php files as HTML, with the PHP code stripped out; omindex
  return non-zero return code if an unexpected exception is caught; fixed
  HTML parser to not read one character past the end of the document in
  some cases; updated in line with OmSettings related changes to the API;
  Fixed $dbname to return "default" for the default database instead of "";
  templates/query: Removed now unused xDEFAULTOP hidden field, and superfluous
  "}"; dbi2omega now more efficient and can be restricted to listed fields.

Xapian 0.6.1 (2002-11-28):

* Fixed to compile with GCC 3.0.

* PLATFORMS: Updated.

Xapian 0.6.0 (2002-11-27):

* Quartz database backend: lexicon disabled (./configure CXXFLAGS=-DUSE_LEXICON
  to reenable it), and encoding schemes simplified and made more compact;
  extended and added test cases; minimum block size is now 2048 bytes (as
  documented before, but now we actually enforce this); btree checking code
  split off and only linked in when required; tidied up btreetest's output.

* Replaced our stemmers with those from Snowball.  These give better results,
  and are actively maintained by Martin Porter (who wrote the original Xapian
  stemmers too).  It also means that Xapian now has stemmers for Finnish,
  and Russian, and an implementation of Lovins' English stemmer.

* Assorted improvements to the documentation, especially the documentation
  of the internals of the Quartz backend.

* Removed the three uses of RTTI (typeid() and dynamic_cast<>) - one was
  totally superfluous, and the other two easily avoided.

* Omega and simpleindex example: limit probabilistic term length to 64
  characters to stop the index filling up with junk terms which nobody will
  ever search for.

* Omega: Added dbi2omega perl script to dump any database which perl DBI can
  access into the dump format expected by scriptindex.

Xapian 0.5.5 (2002-12-04):

* Fixed compilation with --enable-debug.

* Minor documentation updates.

* Omega: Fixed paging on default database; removed xDEFAULTOP from the query
  template as it's no longer used; removed bogus unmatched '}' from query
  template; added dbi2omega perl script to dump any database which perl DBI
  can access into the dump format expected by scriptindex; limit length of
  probabilistic terms generated to 64 characters.

Xapian 0.5.4 (2002-10-16):

* Fixed a compilation error with "make check" when using GCC 3.2.

* PLATFORMS: checked 0.5.3 works on OpenBSD and Solaris 7.

Xapian 0.5.3 (2002-10-12):

Notable changes: Improvements to the test suite, and internal code cleanups:

* Internal code cleanups on Quartz Btree implementation.

* Minor documentation updates (TODO and PLATFORMS updated; Martin Porter's
  stemming paper removed - see the Snowball site for background stemmer
  info).

* Implemented QuartzAllTermsList::get_approx_size().

* Removed a couple of occurrences of "using std::XXX;" from externally
  visible headers.

* With GCC, add warning flags "-Wall -W" rather than "-Wall -Wunused" (-Wall
  implies -Wunused anyway).  Fixed all the warnings this throws up, except in
  languages/ (that code is to be replaced with Snowball soon).

* Test suite: Disable colour test output if stdout isn't a terminal and
  reworked check for broken exception handling as the previous  version never
  seemed to fire.  Other assorted minor improvements.

* include/om/om.h is now removed on "make distclean" rather than "make clean".

Xapian 0.5.2 (2002-10-06):

Further improvements to documentation and portability:

* docs/: converted all text docs to HTML (except omsettings which will
  has odd markup (LaTeX?) and will probably soon be obsolete anyway).

* remote backend: Fixed handling of timeouts which are now in the past - fixes
  test failures with redhat/x86.

* quartz backend: now works on 64 bit platforms.

* test suite: try to spot mishandled exceptions and stop them causing bogus
  OMEXCEPT failures.

Xapian 0.5.1 (2002-10-02):

This release fixes features improved documentation and some build system
portability fixes.

* PLATFORMS: updated with more test results.

* docs/: tidied up layout of HTML documentation; converted the notes about
  BM25 into HTML; updated stemmer docs to reflect intention to use Snowball
  instead; included HTML versions of quickstart*.cc.

* automake 1.6.3 and autoconf 2.54 are now required for those working
  from CVS to fix a problem with the generated Makefiles and Solaris
  make.

* net/Makefile.am: Fixed building of readquery.cc from readquery.ll.

* buildall script is now deprecated - use the new streamlined bootstrap script
  in preference.

Xapian 0.5.0 (2002-09-20):

The last release of the software that is now known as Xapian was OmSee 0.4.1 on
November 24th 2000, not far from 2 years ago.

There's been a significant amount of development in this time, so we've
summarised the most notable changes and improvements:

  * The project is now called "Xapian". We've renamed the modules in the light
    of this change:

      + "om" is now "xapian-core"
      + "om-examples" is now "xapian-examples", and now contains small,
	instructive examples which demonstrate how to use Xapian to implement
	particularly features.
      + Added "xapian-applications" which contains larger sample applications

  * Much improved build system - should now build "out of the box" on many Unix
    platforms. Can now VPATH build with vendor tools on most platforms. Builds
    as cleanly as we can achieve with GCC 2.95.* (some bogus warnings due to
    compiler bugs). Should build without warnings on GCC 3.0, 3.1, and 3.2.

  * If using GCC, om/om.h now contains a check that the compiler used to build
    Xapian and the compiler used to build the application have compatible C++
    ABIs. So you get a clear error message early from the first attempt to
    compile a file rather than a confusing error from the linker near the end
    of the build.

  * RPM packages are now available. We intend to prepare Debian packages in the
    near future too.

  * xapian-config no longer support "--uninst". It's hard to make this work
    reliably and portably, and the effort is better expended elsewhere.
    Configure with a prefix and install to a temporary directory instead.

  * Xapian can now work with files > 2Gb on OSes which support them.

  * Restructured and reworked documentation.

  * Removed thread locks. We intend to be "thread-friendly" so different
    threads can access different objects without problems. In the rare event
    that you want to concurrently call methods on the same object from
    different threads you need to create a mutex and lock it. Thus the thread
    lock overhead is only incurred when it's necessary.

  * Indexgraph removed from core library. It will reappear as an add-on library
    at some point.

  * Omega's query parser has now been reworked as a separate library.

  * Terminology change - "keys" are now known as "values" to avoid confusion,
    since they're not like keys in a relational database. The exception is when
    a value is used as a key in some operation, e.g. "match_collapse_key".

  * Database backends:

      + Auto backend: can now be used to create a new database.
      + Auto backend: added support for "stub" databases - a text file
	specifying the settings for the database to be opened (particularly
	useful for allowing easy access to specific remote databases).
      + Quartz backend: many fixes and improvements, and the code has been
	cleaned up a lot. Implemented deleting of items from postlists.
      + Remote backend: implemented term_exists() and get_termfreq();
      + Multi-backend: the document length is now fetched from the sub-postlist
	rather than the database, which provides a huge speed-up in some cases.
      + Sleepycat backend: this experimental backend has been removed.
      + Muscat 3.6 backends: now disabled by default.

  * Tests:

      + Test cases added for most bug fixes and new features.
      + stemtest: rewritten in C++ rather than part C++, part perl. Now 15%
	faster.
      + includetest: removed - it's no longer useful now the code has matured.
      + Removed problematic leak checking from testsuite. We plan to use
	valgrind instead soon.

  * Matcher:

      + Fixed several matcher bugs which could cause incorrect results in some
	situations.
      + Fix bug in expander due to nth_element being called on the wrong
	element.
      + Added sorting within relevance bands to the matcher.
      + Matcher now calculates percentages differently, such that 100%
	relevance is actually achievable.
      + Matcher now uses a min-heap rather than nth-element to maintain the
	proto-mset. This is cleaner and more efficient.
      + New operator OP_ELITE_SET replaces match_max_or_terms option.
      + Implemented multiple XOR queries.
      + Add a new query operator, OP_WEIGHT_CUTOFF, which returns only those
	documents from a query which have a weight greater than a specified
	cutoff value.
      + Removed OmBatchEnquire from system: it may return at a later date, but
	for now it is simply out of date and a maintenance liability, and
	gives no significant advantage.
      + Added experimental match bias functors.

  * The API has been cleaned up in various places:

      + OmDocumentContents and OmIndexDoc merged to become OmDocument
      + OmQuery interface cleaned up
      + OmData and OmKey removed - methods which used them now just pass a
	string instead
      + OmESetItem replaced by OmESetIterator; OmMSetItem by OmMSetIterator;
	om_termname_list by OmTermIterator
      + OmDocumentTerm and OmDocumentParams removed
      + OmMSet::mbound replaced by OmMSet::matches_
	{lower_bound,estimated,upper_bound}, giving more information
      + Xapian iterators now have default constructors
      + Most API classes now have reference counted internals, so assignment
	and copying are cheap
      + OmStem now has copy constructor and assignment operator
      + and more...<|MERGE_RESOLUTION|>--- conflicted
+++ resolved
@@ -1,64 +1,4 @@
-<<<<<<< HEAD
-upto:
-Thu Mar 06 01:44:07 GMT 2008  Olly Betts <olly@survex.com>
-
-HEAD only:
-
-* database replication
-
-* HACKING: Add note about preferring std::string().
-
-	* xapian-config.in: Add swigheaders option, listing the header
-	  files used by swig, so that we can add the appropriate
-	  dependencies to the makefiles in the bindings.
-	* xapian-config.in: Use globbing rather than iterating over the output
-	  of ls.
-	* xapian-config.in: Fix not to repeat headers in --swigheaders in a
-	  non-VPATH build.
-
-	* backends/flint/: Improve reporting of failures to obtain lock due
-	  to unexpected errors - the error messages included in the
-	  exceptions raised are now more verbose in many situations.  Also,
-	  if the lock can't be obtained when a database is being created,
-	  report the lock failure, not a DatabaseOpeningError - it's more
-	  useful to know that the lock attempt failed than that the
-	  database wasn't present before the attempt to create it.
-
-	* AUTHORS: Add Matthew Somerville for Search::Xapian patches.
-
-	* common/Makefile.mk,common/socket_utils.cc,common/socket_utils.h,
-	  net/remoteconnection.cc,net/tcpclient.cc: Move windows-specific
-	  socket handling code from remoteconnection.cc into a separate
-	  file, provides the inline close_fd_or_socket for unix in the
-	  header file.  Use this in tcpclient.cc instead of close to close
-	  sockets correctly on windows.
-
-	* tests/harness/backendmanager_multi.cc: Make the multi
-	  backendmanager use relative paths in its stub databases.
-	* backends/database.cc: Stub databases used to
-	  assume that any relative paths were relative to the current
-	  working directory.  They now assume that relative paths are
-	  relative to the directory holding the stub database file.
-	  Also, lines which begin with a '#' character are ignored, so we
-	  can place comments in the stub database files.  Also, recognise a
-	  new database type: a "stub directory", which is a directory
-	  containing a stub database file named "XAPIANDB".
-	* api/replication.cc: Replica databases are now created as
-	  directories containing a "XAPIANDB" stub file, so all the
-	  workings are internal.
-	* common/Makefile.mk,common/fileutils.cc,common/fileutils.h: Add
-	  new set of utilities to manipulate path names - extracting
-	  directory names, and joining paths.
-	* tests/api_replicate.cc: Enable test properly, now that
-	  it passes.  Test needs to be expanded to check that the database
-	  copy succeeded better.
-
-Thu Jan 24 13:31:20 GMT 2008  Olly Betts <olly@survex.com>
-
-Xapian-core 1.0.6 (2008-03-??):
-=======
 Xapian-core 1.0.6 (2008-03-17):
->>>>>>> f1e713cb
 
 API:
 
@@ -87,18 +27,11 @@
 * Update the base files atomically to avoid problems with reading processes
   finding partially written ones.
 
-<<<<<<< HEAD
-* Create lazy tables with the correct revision to avoid produce a database
-  which we later report as "corrupt" (bug#232).
-
-* xapian-compact: Fix compaction for database which contain user metadata keys.
-=======
 * Create lazy tables with the correct revision to avoid producing a database
   which we later report as "corrupt" (bug#232).
 
 * xapian-compact: Fix compaction for databases which contain user metadata
   keys.
->>>>>>> f1e713cb
 
 quartz backend:
 
@@ -113,12 +46,6 @@
 * Fix to actually set the writing half as the connection as non-blocking when
   a timeout is specified.  This would have prevented timeouts from operating
   correctly in some situations.
-<<<<<<< HEAD
-
-inmemory backend:
-
-=======
->>>>>>> f1e713cb
 
 build system:
 
@@ -136,28 +63,9 @@
 documentation:
 
 * docs/intro_ir.html: Briefly mention how pure boolean retrieval is supported.
-<<<<<<< HEAD
 
 * docs/valueranges.html: Fix example of using multiple VRPs to come out as a
   "program listing".
-
-* include/xapian/queryparser.h: Fix incorrect example in doccomment.
-
-* docs/quickstart.html: Remove information covered by INSTALL since
-  there's no good reason to repeat it and two copies just risks one
-  getting out of date (as has happened here!)
-
-* docs/quickstart.html: Fix very out of date reference to MSet::items
-  (bug#237).
-
-* PLATFORMS: Remove reports for 0.8.x as they're too old to be interesting.
-  Separate out 0.9.x reports.  Add Solaris 9 and 10 success reports from James
-  Aylett.  Update from Debian buildd logs.
-=======
-
-* docs/valueranges.html: Fix example of using multiple VRPs to come out as a
-  "program listing".
->>>>>>> f1e713cb
 
 * include/xapian/queryparser.h: Fix incorrect example in doccomment.
 

%{
/* python/extra.i: Xapian scripting python interface additional code.
 *
 * Copyright (C) 2003,2004,2005 James Aylett
 * Copyright (C) 2005,2006,2007,2008,2009,2010 Olly Betts
 * Copyright (C) 2007 Lemur Consulting Ltd
 * Copyright (C) 2010 Richard Boulton
 *
 * This program is free software; you can redistribute it and/or
 * modify it under the terms of the GNU General Public License as
 * published by the Free Software Foundation; either version 2 of the
 * License, or (at your option) any later version.
 *
 * This program is distributed in the hope that it will be useful,
 * but WITHOUT ANY WARRANTY; without even the implied warranty of
 * MERCHANTABILITY or FITNESS FOR A PARTICULAR PURPOSE.  See the
 * GNU General Public License for more details.
 *
 * You should have received a copy of the GNU General Public License
 * along with this program; if not, write to the Free Software
 * Foundation, Inc., 51 Franklin St, Fifth Floor, Boston, MA  02110-1301
 * USA
 */
%}

%extend NumericRanges {
    %feature("nothread") get_ranges_as_dict;
    %exception get_ranges_as_dict {
        try {
            $action
        } catch (...) {
            Xapian::SetPythonException();
            SWIG_fail;
        }
    }
    PyObject * get_ranges_as_dict() {
        const std::map<Xapian::NumericRange, Xapian::doccount> & ranges =
                $self->get_ranges();
        PyObject * result = PyDict_New();
        if (result == 0) {
            return NULL;
        }

        std::map<Xapian::NumericRange, Xapian::doccount>::const_iterator i;
        for (i = ranges.begin(); i != ranges.end(); ++i) {
            PyObject * lower = PyFloat_FromDouble((*i).first.get_lower());
            if (lower == 0) {
                Py_DECREF(result);
                return NULL;
            }

            PyObject * upper = PyFloat_FromDouble((*i).first.get_upper());
            if (upper == 0) {
                Py_DECREF(lower);
                Py_DECREF(result);
                return NULL;
            }

            PyObject *range = PyTuple_New(2);
            if (range == 0) {
                Py_DECREF(lower);
                Py_DECREF(upper);
                Py_DECREF(result);
                return NULL;
            }
            PyTuple_SetItem(range, 0, lower);
            PyTuple_SetItem(range, 1, upper);


            PyObject * freq = PyInt_FromLong((*i).second);
            if (freq == 0) {
                Py_DECREF(range);
                Py_DECREF(result);
                return NULL;
            }

            if (PyDict_SetItem(result, range, freq) == -1) {
                Py_DECREF(range);
                Py_DECREF(freq);
                Py_DECREF(result);
                return NULL;
            }
            Py_DECREF(range);
            Py_DECREF(freq);
        }
        return result;
    }
}

%pythoncode %{

# Set the documentation format - this is used by tools like "epydoc" to decide
# how to format the documentation strings.
__docformat__ = "restructuredtext en"

##################################
# Support for iteration of MSets #
##################################

class MSetItem(object):
    """An item returned from iteration of the MSet.

    The item supports access to the following attributes and properties:

     - `docid`: The Xapian document ID corresponding to this MSet item.
     - `weight`: The weight corresponding to this MSet item.
     - `rank`: The rank of this MSet item.  The rank is the position in the
       total set of matching documents of this item.  The highest document is
       given a rank of 0.  If the MSet did not start at the highest matching
       document, because a non-zero 'start' parameter was supplied to
       get_mset(), the first document in the MSet will have a rank greater than
       0 (in fact, it will be equal to the value of 'start' supplied to
       get_mset()).
     - `percent`: The percentage score assigned to this MSet item.
     - `document`: The document for this MSet item.  This can be used to access
       the document data, or any other information stored in the document (such
       as term lists).  It is lazily evaluated.
     - `collapse_key`: The value of the key which was used for collapsing.
     - `collapse_count`: An estimate of the number of documents that have been
       collapsed into this one.

    The collapse count estimate will always be less than or equal to the actual
    number of other documents satisfying the match criteria with the same
    collapse key as this document.  If may be 0 even though there are other
    documents with the same collapse key which satisfying the match criteria.
    However if this method returns non-zero, there definitely are other such
    documents.  So this method may be used to inform the user that there are
    "at least N other matches in this group", or to control whether to offer a
    "show other documents in this group" feature (but note that it may not
    offer it in every case where it would show other documents).

    """

    __slots__ = ('_mset', '_firstitem', 'docid', 'weight', 'rank',
                 'percent', 'collapse_key', 'collapse_count', '_document', )

    def __init__(self, iter, mset):
        self._mset = mset
        self._firstitem = self._mset.get_firstitem()
        self.docid = iter.get_docid()
        self.weight = iter.get_weight()
        self.rank = iter.get_rank()
        self.percent = iter.get_percent()
        self.collapse_key = iter.get_collapse_key()
        self.collapse_count = iter.get_collapse_count()
        self._document = None

    def _get_document(self):
        if self._document is None:
            self._document = self._mset._get_hit_internal(self.rank - self._firstitem).get_document()
        return self._document

    document = property(_get_document, doc="The document object corresponding to this MSet item.")

class MSetIter(object):
    """An iterator over the items in an MSet.

    The iterator will return MSetItem objects, which will be evaluated lazily
    where appropriate.

    """
    __slots__ = ('_iter', '_end', '_mset')
    def __init__(self, mset):
        self._iter = mset.begin()
        self._end = mset.end()
        self._mset = mset

    def __iter__(self):
        return self

    # For Python2:
    def next(self):
        if self._iter == self._end:
            raise StopIteration
        else:
            r = MSetItem(self._iter, self._mset)
            self._iter.next()
            return r

    # For Python3:
    def __next__(self):
        if self._iter == self._end:
            raise StopIteration
        else:
            r = MSetItem(self._iter, self._mset)
            next(self._iter)
            return r


# Modify the MSet to allow access to the python iterators, and have other
# convenience methods.

def _mset_gen_iter(self):
    """Return an iterator over the MSet.

    The iterator will return MSetItem objects, which will be evaluated lazily
    where appropriate.

    """
    return MSetIter(self)
MSet.__iter__ = _mset_gen_iter

MSet.__len__ = lambda self: MSet.size(self)

def _mset_getitem(self, index):
    """Get an item from the MSet.

    The supplied index is relative to the start of the MSet, not the absolute
    rank of the item.

    Returns an MSetItem.

    """
    if index < 0:
        index += len(self)
    if index < 0 or index >= len(self):
        raise IndexError("Mset index out of range")
    return MSetItem(self._get_hit_internal(index), self)
MSet.__getitem__ = _mset_getitem
MSet.get_hit = _mset_getitem

def _mset_contains(self, index):
    """Check if the Mset contains an item at the given index

    The supplied index is relative to the start of the MSet, not the absolute
    rank of the item.

    """
    return key >= 0 and key < len(self)
MSet.__contains__ = _mset_contains


##################################
# Support for iteration of ESets #
##################################

class ESetItem(object):
    """An item returned from iteration of the ESet.

    The item supports access to the following attributes:

     - `term`: The term corresponding to this ESet item.
     - `weight`: The weight corresponding to this ESet item.

    """
    __slots__ = ('term', 'weight')

    def __init__(self, iter):
        self.term = iter.get_term()
        self.weight = iter.get_weight()

class ESetIter(object):
    """An iterator over the items in an ESet.

    The iterator will return ESetItem objects.

    """
    __slots__ = ('_iter', '_end')
    def __init__(self, eset):
        self._iter = eset.begin()
        self._end = eset.end()

    def __iter__(self):
        return self

    # For Python2:
    def next(self):
        if self._iter == self._end:
            raise StopIteration
        else:
            r = ESetItem(self._iter)
            self._iter.next()
            return r

    # For Python3:
    def __next__(self):
        if self._iter == self._end:
            raise StopIteration
        else:
            r = ESetItem(self._iter)
            next(self._iter)
            return r

# Modify the ESet to allow access to the python iterators, and have other
# convenience methods.

def _eset_gen_iter(self):
    """Return an iterator over the ESet.
    
    The iterator will return ESetItem objects.

    """
    return ESetIter(self)
ESet.__iter__ = _eset_gen_iter

ESet.__len__ = lambda self: ESet.size(self)


#######################################
# Support for iteration of term lists #
#######################################

class TermListItem(object):
    """An item returned from iteration of a term list.

    The item supports access to the following attributes and properties:

     - `term`: The term corresponding to this TermListItem.
     - `wdf`: The within document frequency of this term.
     - `termfreq`: The number of documents in the collection which are indexed
       by the term
     - `positer`: An iterator over the positions which the term appears at in
       the document.  This is only available until the iterator which returned
       this item next moves.

    """
    __slots__ = ('_iter', 'term', '_wdf', '_termfreq')

    def __init__(self, iter, term):
        self._iter = iter
        self.term = term
        self._wdf = None
        self._termfreq = None

        if iter._has_wdf == TermIter.EAGER:
            self._wdf = iter._iter.get_wdf()
        if iter._has_termfreq == TermIter.EAGER:
            self._termfreq = iter._iter.get_termfreq()

        # Support for sequence API
        sequence = ['term', 'wdf', 'termfreq', 'positer']
        if iter._has_wdf == TermIter.INVALID:
            sequence[1] = 0
        if iter._has_termfreq == TermIter.INVALID:
            sequence[2] = 0
        if iter._has_positions == TermIter.INVALID:
            sequence[3] = PositionIter()

    def _get_wdf(self):
        """Get the within-document-frequency of the current term.

        This will raise a InvalidOperationError exception if the iterator this
        item came from doesn't support within-document-frequencies.

        """
        if self._wdf is None:
            if self._iter._has_wdf == TermIter.INVALID:
                raise InvalidOperationError("Iterator does not support wdfs")
            if self.term is not self._iter._lastterm:
                raise InvalidOperationError("Iterator has moved, and does not support random access")
            self._wdf = self._iter._iter.get_wdf()
        return self._wdf
    wdf = property(_get_wdf, doc=
    """The within-document-frequency of the current term (if meaningful).

    This will raise a InvalidOperationError exception if the iterator
    this item came from doesn't support within-document-frequencies.

    """)

    def _get_termfreq(self):
        """Get the term frequency.

        This is the number of documents in the collection which are indexed by
        the term.

        This will raise a InvalidOperationError exception if the iterator this
        item came from doesn't support term frequencies.

        """
        if self._termfreq is None:
            if self._iter._has_termfreq == TermIter.INVALID:
                raise InvalidOperationError("Iterator does not support term frequencies")
            if self.term is not self._iter._lastterm:
                raise InvalidOperationError("Iterator has moved, and does not support random access")
            self._termfreq = self._iter._iter.get_termfreq()
        return self._termfreq
    termfreq = property(_get_termfreq, doc=
    """The term frequency of the current term (if meaningful).

    This is the number of documents in the collection which are indexed by the
    term.

    This will raise a InvalidOperationError exception if the iterator
    this item came from doesn't support term frequencies.

    """)

    def _get_positer(self):
        """Get a position list iterator.

        The iterator will return integers representing the positions that the
        term occurs at.

        This will raise a InvalidOperationError exception if the iterator this
        item came from doesn't support position lists, or if the iterator has
        moved on since the item was returned from it.

        """
        if self._iter._has_positions == TermIter.INVALID:
            raise InvalidOperationError("Iterator does not support position lists")
        # Access to position lists is always lazy, so we don't need to check
        # _has_positions.
        if self.term is not self._iter._lastterm:
            raise InvalidOperationError("Iterator has moved, and does not support random access")
        return PositionIter(self._iter._iter.positionlist_begin(),
                            self._iter._iter.positionlist_end())
    positer = property(_get_positer, doc=
    """A position iterator for the current term (if meaningful).

    The iterator will return integers representing the positions that the term
    occurs at.

    This will raise a InvalidOperationError exception if the iterator this item
    came from doesn't support position lists, or if the iterator has moved on
    since the item was returned from it.

    """)


class TermIter(object):
    """An iterator over a term list.

    The iterator will return TermListItem objects, which will be evaluated
    lazily where appropriate.

    """
    __slots__ = ('_iter', '_end', '_has_termfreq', '_has_wdf',
                 '_has_positions', '_return_strings', '_lastterm', '_moved')

    INVALID = 0
    LAZY = 1
    EAGER = 2

    def __init__(self, start, end, has_termfreq=INVALID,
                 has_wdf=INVALID, has_positions=INVALID,
                 return_strings=False):
        self._iter = start
        self._end = end
        self._has_termfreq = has_termfreq
        self._has_wdf = has_wdf
        self._has_positions = has_positions
        assert(has_positions != TermIter.EAGER) # Can't do eager access to position lists
        self._return_strings = return_strings
        self._lastterm = None # Used to test if the iterator has moved

        # _moved is True if we've moved onto the next item.  This is needed so
        # that the iterator doesn't have to move on until just before next() is
        # called: since the iterator starts by pointing at a valid item, we
        # can't just call self._iter.next() unconditionally at the start of our
        # next() method.
        self._moved = True

    def __iter__(self):
        return self

    # For Python2:
    def next(self):
        if not self._moved:
            self._iter.next()
            self._moved = True

        if self._iter == self._end:
            self._lastterm = None
            raise StopIteration
        else:
            self._lastterm = self._iter.get_term()
            self._moved = False
            if self._return_strings:
                return self._lastterm
            return TermListItem(self, self._lastterm)

    # For Python3:
    def __next__(self):
        if not self._moved:
            next(self._iter)
            self._moved = True

        if self._iter == self._end:
            self._lastterm = None
            raise StopIteration
        else:
            self._lastterm = self._iter.get_term()
            self._moved = False
            if self._return_strings:
                return self._lastterm
            return TermListItem(self, self._lastterm)

    def skip_to(self, term):
        """Skip the iterator forward.

        The iterator is advanced to the first term at or after the current
        position which is greater than or equal to the supplied term.

        If there are no such items, this will raise StopIteration.

        This returns the item which the iterator is moved to.  The subsequent
        item will be returned the next time that next() is called (unless
        skip_to() is called again first).

        """
        if self._iter != self._end:
            self._iter.skip_to(term)

        if self._iter == self._end:
            self._lastterm = None
            self._moved = True
            raise StopIteration

        # Update self._lastterm if the iterator has moved.
        # TermListItems compare a saved value of lastterm with self._lastterm
        # with the object identity comparator, so it is important to ensure
        # that it does not get modified if the new term compares equal.
        newterm = self._iter.get_term()
        if newterm != self._lastterm:
            self._lastterm = newterm

        self._moved = False
        if self._return_strings:
            return self._lastterm
        return TermListItem(self, self._lastterm)

# Modify Enquire to add a "matching_terms()" method.
def _enquire_gen_iter(self, which):
    """Get an iterator over the terms which match a given match set item.

    The match set item to consider is specified by the `which` parameter, which
    may be a document ID, or an MSetItem object.

    The iterator will return string objects.

    """
    if isinstance(which, MSetItem):
        which = which.docid
    return TermIter(self.get_matching_terms_begin(which),
                    self.get_matching_terms_end(which),
                    return_strings=True)
Enquire.matching_terms = _enquire_gen_iter

# Modify Query to add an "__iter__()" method.
def _query_gen_iter(self):
    """Get an iterator over the terms in a query.

    The iterator will return string objects.

    """
    return TermIter(self.get_terms_begin(),
                    self.get_terms_end(),
                    return_strings=True)
Query.__iter__ = _query_gen_iter

# Modify Database to add an "__iter__()" method and an "allterms()" method.
def _database_gen_allterms_iter(self, prefix=None):
    """Get an iterator over all the terms in the database.

    The iterator will return TermListItem objects, but these will not support
    access to wdf, or position information.

    Access to term frequency information is only available until the iterator
    has moved on.

    If prefix is supplied, only terms which start with that prefix will be
    returned.

    """
    if prefix is None:
        return TermIter(self.allterms_begin(), self.allterms_end(),
                        has_termfreq=TermIter.LAZY)
    else:
        return TermIter(self.allterms_begin(prefix), self.allterms_end(prefix),
                        has_termfreq=TermIter.LAZY)
Database.__iter__ = _database_gen_allterms_iter
Database.allterms = _database_gen_allterms_iter

# Modify Database to add a "termlist()" method.
def _database_gen_termlist_iter(self, docid):
    """Get an iterator over all the terms which index a given document ID.

    The iterator will return TermListItem objects.

    Access to term frequency and position information is only available until
    the iterator has moved on.

    """
    # Note: has_termfreq is set to LAZY because most databases don't store term
    # frequencies in the termlist (because this would require updating many termlist
    # entries for every document update), so access to the term frequency requires a
    # separate lookup.
    return TermIter(self.termlist_begin(docid), self.termlist_end(docid),
                    has_termfreq=TermIter.LAZY,
                    has_wdf=TermIter.EAGER,
                    has_positions=TermIter.LAZY)
Database.termlist = _database_gen_termlist_iter

# Modify Database to add a "spellings()" method.
def _database_gen_spellings_iter(self):
    """Get an iterator which returns all the spelling correction targets

    The iterator will return TermListItem objects.  Only the term frequency is
    available; wdf and positions are not meaningful.

    """
    return TermIter(self.spellings_begin(), self.spellings_end(),
                    has_termfreq=TermIter.EAGER,
                    has_wdf=TermIter.INVALID,
                    has_positions=TermIter.INVALID)
Database.spellings = _database_gen_spellings_iter

# Modify Database to add a "synonyms()" method.
def _database_gen_synonyms_iter(self, term):
    """Get an iterator which returns all the synonyms for a given term.

    The term to return synonyms for is specified by the `term` parameter.

    The iterator will return string objects.

    """
    return TermIter(self.synonyms_begin(term),
                    self.synonyms_end(term),
                    return_strings=True)
Database.synonyms = _database_gen_synonyms_iter

# Modify Database to add a "synonym_keys()" method.
def _database_gen_synonym_keys_iter(self, prefix=""):
    """Get an iterator which returns all the terms which have synonyms.

    The iterator will return string objects.

    If `prefix` is non-empty, only terms with this prefix are returned.

    """
    return TermIter(self.synonym_keys_begin(prefix),
                    self.synonym_keys_end(prefix),
                    return_strings=True)
Database.synonym_keys = _database_gen_synonym_keys_iter

# Modify Database to add a "metadata_keys()" method, instead of direct access
# to metadata_keys_begin and metadata_keys_end.
def _database_gen_metadata_keys_iter(self, prefix=""):
    """Get an iterator which returns all the metadata keys.

    The iterator will return string objects.

    If `prefix` is non-empty, only metadata keys with this prefix are returned.

    """
    return TermIter(self._metadata_keys_begin(prefix),
                    self._metadata_keys_end(prefix),
                    return_strings=True)
Database.metadata_keys = _database_gen_metadata_keys_iter

# Modify Document to add an "__iter__()" method and a "termlist()" method.
def _document_gen_termlist_iter(self):
    """Get an iterator over all the terms in a document.

    The iterator will return TermListItem objects.

    Access to term frequency and position information is only available until
    the iterator has moved on.

    Note that term frequency information is only meaningful for a document
    retrieved from a database.  If term frequency information is requested for
    a document which was freshly created, an InvalidOperationError will be
    raised.

    """
    # Note: document termlist iterators may be implemented entirely in-memory
    # (in which case access to all items could be allowed eagerly), but may
    # also be implemented by returning a database termlist (for documents which
    # are stored in a database, rather than freshly created).  We choose the
    # most conservative settings, to avoid doing eager access when lazy access
    # would be more appropriate.
    return TermIter(self.termlist_begin(), self.termlist_end(),
                    has_termfreq=TermIter.LAZY,
                    has_wdf=TermIter.EAGER,
                    has_positions=TermIter.LAZY)
Document.__iter__ = _document_gen_termlist_iter
Document.termlist = _document_gen_termlist_iter

# Modify QueryParser to add a "stoplist()" method.
def _queryparser_gen_stoplist_iter(self):
    """Get an iterator over all the stopped terms from the previous query.
    
    This returns an iterator over all the terms which were omitted from the
    previously parsed query due to being considered to be stopwords.  Each
    instance of a word omitted from the query is represented in the returned
    list, in the order in which the

    The iterator will return string objects.

    """
    return TermIter(self.stoplist_begin(), self.stoplist_end(),
                    return_strings=True)
QueryParser.stoplist = _queryparser_gen_stoplist_iter

# Modify QueryParser to add an "unstemlist()" method.
def _queryparser_gen_unstemlist_iter(self, tname):
    """Get an iterator over all the unstemmed forms of a stemmed term.
    
    This returns an iterator which returns all the unstemmed words which were
    stemmed to the stemmed form specifed by `tname` when parsing the previous
    query.  Each instance of a word which stems to `tname` is returned by the
    iterator in the order in which the words appeared in the query - an
    individual unstemmed word may thus occur multiple times.

    The iterator will return string objects.

    """
    return TermIter(self.unstem_begin(tname), self.unstem_end(tname),
                    return_strings=True)
QueryParser.unstemlist = _queryparser_gen_unstemlist_iter

# Modify ValueCountMatchSpy to add an "values()" method.
def wrapper():
    begin = ValueCountMatchSpy.values_begin
    del ValueCountMatchSpy.values_begin
    end = ValueCountMatchSpy.values_end
    del ValueCountMatchSpy.values_end
    def values_iter(self):
        """Get an iterator over all the values in the slot.

        Values will be returned in ascending alphabetical order.

        The iterator will return TermListItem objects: the value can be
        accessed as the `term` property, and the frequency can be accessed as
        the `termfreq` property.

        """
        return TermIter(begin(self), end(self), has_termfreq=TermIter.EAGER)
    return values_iter
ValueCountMatchSpy.values = wrapper()
del wrapper

# Modify ValueCountMatchSpy to add an "top_values()" method.
def wrapper():
    begin = ValueCountMatchSpy.top_values_begin
    del ValueCountMatchSpy.top_values_begin
    end = ValueCountMatchSpy.top_values_end
    del ValueCountMatchSpy.top_values_end
    def top_values_iter(self, maxvalues):
        """Get an iterator over the most frequent values for the slot.

        Values will be returned in descending order of frequency.  Values with
        the same frequency will be returned in ascending alphabetical order.

        The iterator will return TermListItem objects: the value can be
        accessed as the `term` property, and the frequency can be accessed as
        the `termfreq` property.

        """
        return TermIter(begin(self, maxvalues), end(self, maxvalues),
                        has_termfreq=TermIter.EAGER)
    return top_values_iter
ValueCountMatchSpy.top_values = wrapper()
del wrapper

# When we make a query, keep a note of postingsources involved, so they won't
# be deleted. This hack can probably be removed once xapian bug #186 is fixed.
__query_init_orig = Query.__init__
def _query_init(self, *args):
    """Make a new query object.

    Many possible arguments are possible - see the documentation for details.

    """
    ps = []
    if len(args) == 1 and isinstance(args[0], PostingSource):
        ps.append(args[0])
    else:
        for arg in args:
            if isinstance(arg, Query):
                ps.extend(getattr(arg, '_ps', []))
            elif hasattr(arg, '__iter__'):
                for listarg in arg:
                    if isinstance(listarg, Query):
                        ps.extend(getattr(listarg, '_ps', []))
    __query_init_orig(self, *args)
    self._ps = ps
Query.__init__ = _query_init
del _query_init

# When setting a query on enquire, keep a note of postingsources involved, so
# they won't be deleted. This hack can probably be removed once xapian bug #186
# is fixed.
__enquire_set_query_orig = Enquire.set_query
def _enquire_set_query(self, query, qlen=0):
    self._ps = getattr(query, '_ps', [])
    return __enquire_set_query_orig(self, query, qlen)
_enquire_set_query.__doc__ = __enquire_set_query_orig.__doc__
Enquire.set_query = _enquire_set_query
del _enquire_set_query

# When getting  a query from enquire, keep a note of postingsources involved,
# so they won't be deleted. This hack can probably be removed once xapian bug
# #186 is fixed.
__enquire_get_query_orig = Enquire.get_query
def _enquire_get_query(self):
    query = __enquire_get_query_orig(self)
    query._ps = getattr(self, '_ps', [])
    return query
_enquire_get_query.__doc__ = __enquire_get_query_orig.__doc__
Enquire.get_query = _enquire_get_query
del _enquire_get_query

# When we set a ValueRangeProcessor into the QueryParser, keep a python
# reference so it won't be deleted. This hack can probably be removed once
# xapian bug #186 is fixed.
__queryparser_add_valuerangeprocessor_orig = QueryParser.add_valuerangeprocessor
def _queryparser_add_valuerangeprocessor(self, vrproc):
    if not hasattr(self, '_vrps'):
        self._vrps = []
    self._vrps.append(vrproc)
    return __queryparser_add_valuerangeprocessor_orig(self, vrproc)
_queryparser_add_valuerangeprocessor.__doc__ = __queryparser_add_valuerangeprocessor_orig.__doc__
QueryParser.add_valuerangeprocessor = _queryparser_add_valuerangeprocessor
del _queryparser_add_valuerangeprocessor

# When we set a Stopper into the QueryParser, keep a python reference so it
# won't be deleted. This hack can probably be removed once xapian bug #186 is
# fixed.
__queryparser_set_stopper_orig = QueryParser.set_stopper
def _queryparser_set_stopper(self, stopper):
    self._stopper = stopper
    return __queryparser_set_stopper_orig(self, stopper)
_queryparser_set_stopper.__doc__ = __queryparser_set_stopper_orig.__doc__
QueryParser.set_stopper = _queryparser_set_stopper
del _queryparser_set_stopper

# When we set a Stopper into the TermGenerator, keep a python reference so it
# won't be deleted. This hack can probably be removed once xapian bug #186 is
# fixed.
__termgenerator_set_stopper_orig = TermGenerator.set_stopper
def _termgenerator_set_stopper(self, stopper):
    self._stopper = stopper
    return __termgenerator_set_stopper_orig(self, stopper)
_termgenerator_set_stopper.__doc__ = __termgenerator_set_stopper_orig.__doc__
TermGenerator.set_stopper = _termgenerator_set_stopper
del _termgenerator_set_stopper

def _enquire_check_deprec_args(reverse, kwargs, methodname):
    """Check the keyword arguments to one of the enquire set_sort_* methods.
    
    """
    if reverse is not None:
        if 'ascending' in kwargs:
            raise TypeError('Only one of "reverse" and "ascending" may be specified')
        if len(kwargs) != 0:
            raise TypeError('Only keyword arguments allowed are "reverse" and "ascending"')
    else:
        import warnings
        if 'ascending' in kwargs:
            reverse = kwargs.get('ascending')
            del kwargs['ascending']
            warnings.warn("'ascending' as a parameter name to Enquire::" +
                          methodname + "() is deprecated and will be removed "
                          "in Xapian 1.3.0", DeprecationWarning)
        else:
            warnings.warn("Single argument form of Enquire::" +
                          methodname + "() is deprecated and will be removed "
                          "in Xapian 1.3.0", DeprecationWarning)
            reverse = True
        if len(kwargs) != 0:
            raise TypeError('Only keyword arguments allowed are "reverse" and "ascending"')
    return reverse

# When we set a Sorter on enquire, keep a python reference so it won't be
# deleted.  This hack can probably be removed once xapian bug #186 is fixed.
__enquire_set_sort_by_key_orig = Enquire.set_sort_by_key
def _enquire_set_sort_by_key(self, sorter, reverse=None, **kwargs):
    self._sorter = sorter
    reverse = _enquire_check_deprec_args(reverse, kwargs, "set_sort_by_key")
    return __enquire_set_sort_by_key_orig(self, sorter, reverse)
_enquire_set_sort_by_key.__doc__ = __enquire_set_sort_by_key_orig.__doc__
Enquire.set_sort_by_key = _enquire_set_sort_by_key
del _enquire_set_sort_by_key

__enquire_set_sort_by_key_then_relevance_orig = Enquire.set_sort_by_key_then_relevance
def _enquire_set_sort_by_key_then_relevance(self, sorter, reverse=None, **kwargs):
    self._sorter = sorter
    reverse = _enquire_check_deprec_args(reverse, kwargs, "set_sort_by_key_then_relevance")
    return __enquire_set_sort_by_key_then_relevance_orig(self, sorter, reverse)
_enquire_set_sort_by_key_then_relevance.__doc__ = __enquire_set_sort_by_key_then_relevance_orig.__doc__
Enquire.set_sort_by_key_then_relevance = _enquire_set_sort_by_key_then_relevance
del _enquire_set_sort_by_key_then_relevance

__enquire_set_sort_by_relevance_then_key_orig = Enquire.set_sort_by_relevance_then_key
def _enquire_set_sort_by_relevance_then_key(self, sorter, reverse=None, **kwargs):
    self._sorter = sorter
    reverse = _enquire_check_deprec_args(reverse, kwargs, "set_sort_by_relevance_then_key")
    return __enquire_set_sort_by_relevance_then_key_orig(self, sorter, reverse)
_enquire_set_sort_by_relevance_then_key.__doc__ = __enquire_set_sort_by_relevance_then_key_orig.__doc__
Enquire.set_sort_by_relevance_then_key = _enquire_set_sort_by_relevance_then_key
del _enquire_set_sort_by_relevance_then_key

# Add deprecation warnings about old argument names.  Can be removed in 1.3.0
__enquire_set_sort_by_value_orig = Enquire.set_sort_by_value
def _enquire_set_sort_by_value(self, sort_key, reverse=None, **kwargs):
    reverse = _enquire_check_deprec_args(reverse, kwargs, "set_sort_by_value")
    return __enquire_set_sort_by_value_orig(self, sort_key, reverse)
_enquire_set_sort_by_value.__doc__ = __enquire_set_sort_by_value_orig.__doc__
Enquire.set_sort_by_value = _enquire_set_sort_by_value
del _enquire_set_sort_by_value

# Add deprecation warnings about old argument names.  Can be removed in 1.3.0
__enquire_set_sort_by_relevance_then_value_orig = Enquire.set_sort_by_relevance_then_value
def _enquire_set_sort_by_relevance_then_value(self, sort_key, reverse=None, **kwargs):
    reverse = _enquire_check_deprec_args(reverse, kwargs, "set_sort_by_relevance_then_value")
    return __enquire_set_sort_by_relevance_then_value_orig(self, sort_key, reverse)
_enquire_set_sort_by_relevance_then_value.__doc__ = __enquire_set_sort_by_relevance_then_value_orig.__doc__
Enquire.set_sort_by_relevance_then_value = _enquire_set_sort_by_relevance_then_value
del _enquire_set_sort_by_relevance_then_value

# Add deprecation warnings about old argument names.  Can be removed in 1.3.0
__enquire_set_sort_by_value_then_relevance_orig = Enquire.set_sort_by_value_then_relevance
def _enquire_set_sort_by_value_then_relevance(self, sort_key, reverse=None, **kwargs):
    reverse = _enquire_check_deprec_args(reverse, kwargs, "set_sort_by_value_then_relevance")
    return __enquire_set_sort_by_value_then_relevance_orig(self, sort_key, reverse)
_enquire_set_sort_by_value_then_relevance.__doc__ = __enquire_set_sort_by_value_then_relevance_orig.__doc__
Enquire.set_sort_by_value_then_relevance = _enquire_set_sort_by_value_then_relevance
del _enquire_set_sort_by_value_then_relevance


##########################################
# Support for iteration of posting lists #
##########################################

class PostingItem(object):
    """An item returned from iteration of a posting list.

    The item supports access to the following attributes and properties:

     - `docid`: The document ID corresponding to this PostingItem.
     - `doclength`: The length of the document corresponding to this
       PostingItem.
     - `wdf`: The within document frequency of the term which the posting list
       is for in the document corresponding to this PostingItem.
     - `positer`: An iterator over the positions which the term corresponing to
       this posting list occurs at in the document corresponding to this
       PostingItem.  This is only available until the iterator which returned
       this item next moves.

    """
    __slots__ = ('_iter', 'docid', 'doclength', 'wdf',)

    def __init__(self, iter):
        self._iter = iter
        self.docid = iter._iter.get_docid()
        self.doclength = iter._iter.get_doclength()
        self.wdf = iter._iter.get_wdf()

        # Support for sequence API
        sequence = ['docid', 'doclength', 'wdf', 'positer']
        if not iter._has_positions:
            sequence[3] = PositionIter()

    def _get_positer(self):
        """Get a position list iterator.

        The iterator will return integers representing the positions that the
        term occurs at in the document corresponding to this PostingItem.

        This will raise a InvalidOperationError exception if the iterator this
        item came from doesn't support position lists, or if the iterator has
        moved on since the item was returned from it.

        """
        if not self._iter._has_positions:
            raise InvalidOperationError("Iterator does not support position lists")
        if self._iter._iter == self._iter._end or \
           self.docid != self._iter._iter.get_docid():
            raise InvalidOperationError("Iterator has moved, and does not support random access")
        return PositionIter(self._iter._iter.positionlist_begin(),
                            self._iter._iter.positionlist_end())
    positer = property(_get_positer, doc=
    """A position iterator for the current posting (if meaningful).

    The iterator will return integers representing the positions that the term
    occurs at.

    This will raise a InvalidOperationError exception if the iterator this item
    came from doesn't support position lists, or if the iterator has moved on
    since the item was returned from it.

    """)


class PostingIter(object):
    """An iterator over a posting list.

    The iterator will return PostingItem objects, which will be evaluated
    lazily where appropriate.

    """
    __slots__ = ('_iter', '_end', '_has_positions', '_moved')

    def __init__(self, start, end, has_positions=False):
        self._iter = start
        self._end = end
        self._has_positions = has_positions

        # _moved is True if we've moved onto the next item.  This is needed so
        # that the iterator doesn't have to move on until just before next() is
        # called: since the iterator starts by pointing at a valid item, we
        # can't just call self._iter.next() unconditionally at the start of our
        # next() method.
        self._moved = True

    def __iter__(self):
        return self

    # For Python2:
    def next(self):
        if not self._moved:
            self._iter.next()
            self._moved = True

        if self._iter == self._end:
            raise StopIteration
        else:
            self._moved = False
            return PostingItem(self)

    # For Python3:
    def __next__(self):
        if not self._moved:
            next(self._iter)
            self._moved = True

        if self._iter == self._end:
            raise StopIteration
        else:
            self._moved = False
            return PostingItem(self)

    def skip_to(self, docid):
        """Skip the iterator forward.

        The iterator is advanced to the first document with a document ID
        which is greater than or equal to the supplied document ID.

        If there are no such items, this will raise StopIteration.

        This returns the item which the iterator is moved to.  The subsequent
        item will be returned the next time that next() is called (unless
        skip_to() is called again first).

        """
        if self._iter != self._end:
            self._iter.skip_to(docid)
        if self._iter == self._end:
            self._moved = True
            raise StopIteration
        self._moved = False
        return PostingItem(self)

def _database_gen_postlist_iter(self, tname):
    """Get an iterator over the postings which are indexed by a given term.

    If `tname` is empty, an iterator over all the documents will be returned
    (this will contain one entry for each document, will always return a wdf of
    1, and will not allow access to a position iterator).

    """
    if len(tname) != 0:
        return PostingIter(self.postlist_begin(tname), self.postlist_end(tname),
                           has_positions=True)
    else:
        return PostingIter(self.postlist_begin(tname), self.postlist_end(tname))
Database.postlist = _database_gen_postlist_iter


###########################################
# Support for iteration of position lists #
###########################################

class PositionIter(object):
    """An iterator over a position list.

    The iterator will return integers, in ascending order.

    """
    def __init__(self, start = 0, end = 0):
        self.iter = start
        self.end = end

    def __iter__(self):
        return self

    # For Python2:
    def next(self):
        if self.iter==self.end:
            raise StopIteration
        else:
            r = self.iter.get_termpos()
            self.iter.next()
            return r

    # For Python3:
    def __next__(self):
        if self.iter==self.end:
            raise StopIteration
        else:
            r = self.iter.get_termpos()
            next(self.iter)
            return r

# Modify Database to add a "positionlist()" method.
def _database_gen_positionlist_iter(self, docid, tname):
    """Get an iterator over all the positions in a given document of a term.
    
    The iterator will return integers, in ascending order.

    """
    return PositionIter(self.positionlist_begin(docid, tname), self.positionlist_end(docid, tname))
Database.positionlist = _database_gen_positionlist_iter

########################################
# Support for iteration of value lists #
########################################

class ValueItem(object):
    """An item returned from iteration of the values in a document.

    The item supports access to the following attributes:

     - `num`: The number of the value.
     - `value`: The contents of the value.

    """

    __slots__ = ('num', 'value', )

    def __init__(self, num, value):
        self.num = num
        self.value = value

class ValueIter(object):
    """An iterator over all the values stored in a document.

    The iterator will return ValueItem objects, in ascending order of value number.

    """
    def __init__(self, start, end):
        self.iter = start
        self.end = end

    def __iter__(self):
        return self

    # For Python2:
    def next(self):
        if self.iter==self.end:
            raise StopIteration
        else:
            r = ValueItem(self.iter.get_valueno(), self.iter.get_value())
            self.iter.next()
            return r

    # For Python3:
    def __next__(self):
        if self.iter==self.end:
            raise StopIteration
        else:
            r = ValueItem(self.iter.get_valueno(), self.iter.get_value())
            next(self.iter)
            return r

# Modify Document to add a "values()" method.
def _document_gen_values_iter(self):
    """Get an iterator over all the values stored in a document.

    The iterator will return ValueItem objects, in ascending order of value number.

    """
    return ValueIter(self.values_begin(), self.values_end())
Document.values = _document_gen_values_iter


##########################################
# Support for iteration of value streams #
##########################################

class ValueStreamItem(object):
    """An item returned from iteration of the values in a document.

    The item supports access to the following attributes:

     - `docid`: The docid for the item.
     - `value`: The contents of the value.

    """

    __slots__ = ('docid', 'value', )

    def __init__(self, docid, value):
        self.docid = docid
        self.value = value

class ValueStreamIter(object):
    """An iterator over all the values stored in a document.

    The iterator will return ValueStreamItem objects, in ascending order of value number.

    """
    def __init__(self, start, end):
        self.iter = start
        self.end = end
        self.moved = True

    def __iter__(self):
        return self

    # For Python2:
    def next(self):
        if not self.moved:
            self.iter.next()
            self.moved = True

        if self.iter==self.end:
            raise StopIteration
        else:
            self.moved = False
            return ValueStreamItem(self.iter.get_docid(), self.iter.get_value())

    # For Python3:
    def __next__(self):
        if not self.moved:
            self.iter.next()
            self.moved = True

        if self.iter==self.end:
            raise StopIteration
        else:
            self.moved = False
            return ValueStreamItem(self.iter.get_docid(), self.iter.get_value())

    def skip_to(self, docid):
        """Skip the iterator forward.

        The iterator is advanced to the first document with a document ID
        which is greater than or equal to the supplied document ID.

        If there are no such items, this will raise StopIteration.

        This returns the item which the iterator is moved to.  The subsequent
        item will be returned the next time that next() is called (unless
        skip_to() is called again first).

        """
        if self.iter != self.end:
            self.iter.skip_to(docid)
        if self.iter == self.end:
            self.moved = True
            raise StopIteration
        self.moved = False
        return ValueStreamItem(self.iter.get_docid(), self.iter.get_value())

# Modify Database to add a "valuestream()" method, and remove the
# valuestream_begin() and valuestream_end() methods.
def wrapper():
    vs_begin = Database.valuestream_begin
    vs_end = Database.valuestream_end
    def _database_gen_valuestream_iter(self, slot):
        """Get an iterator over all the values stored in a slot in the database.

        The iterator will return ValueStreamItem objects, in ascending order of
        document id.

        """
        return ValueStreamIter(vs_begin(self, slot), vs_end(self, slot))
    return _database_gen_valuestream_iter
Database.valuestream = wrapper()
del wrapper
del Database.valuestream_begin
del Database.valuestream_end

# Fix up Enquire so that it keeps a python reference to the deciders supplied
# to it so that they won't be deleted before the Enquire object.  This hack can
# probably be removed once xapian bug #186 is fixed.
_enquire_add_matchspy_orig = Enquire.add_matchspy
def _enquire_match_spy_add(self, decider):
    if not hasattr(self, '_deciders'):
        self._deciders = []
    self._deciders.append(decider)
    _enquire_add_matchspy_orig(self, decider)
_enquire_match_spy_add.__doc__ = Enquire.add_matchspy.__doc__
Enquire.add_matchspy = _enquire_match_spy_add

_enquire_clear_matchspies_orig = Enquire.clear_matchspies
def _enquire_match_spies_clear(self):
    _enquire_clear_matchspies_orig(self)
    if hasattr(self, '_deciders'):
        del self._deciders
_enquire_match_spies_clear.__doc__ = Enquire.clear_matchspies.__doc__
Enquire.clear_matchspies = _enquire_match_spies_clear


<<<<<<< HEAD
# Fix up DocSim so that it keeps a python reference to the termfreqsource
# supplied to it so it won't be deleted before the DocSim.  This hack can
# probably be removed once xapian bug #186 is fixed.
__docsim_set_termfreqsource_orig = DocSim.set_termfreqsource
def _docsim_set_termfreqsource(self, decider):
    self.__expand_decider = decider
    return __docsim_set_termfreqsource_orig(self, decider)
_docsim_set_termfreqsource.__doc__ = __docsim_set_termfreqsource_orig.__doc__
DocSim.set_termfreqsource = _docsim_set_termfreqsource
del _docsim_set_termfreqsource
=======
# Fix up Stem.__init__() so that it calls __disown__() on the passed
# StemImplementation object so that Python won't delete it from under us.
_stem_init_orig = Stem.__init__
def _stem_init(self, *args):
    _stem_init_orig(self, *args)
    if len(args) > 0 and isinstance(args[0], StemImplementation):
        args[0].__disown__()
_stem_init.__doc__ = Stem.__init__.__doc__
Stem.__init__ = _stem_init

>>>>>>> 278022de

# Remove static methods which shouldn't be in the API.
del Document_unserialise
del Query_unserialise

# Add wrappers for Query::MatchAll and Query::MatchNothing
Query.MatchAll = Query("")
Query.MatchNothing = Query()

# Require to support the non-pythonic iterators for Python 3 - these can be
# removed once support for the non-pythonic iterators is dropped in 1.3.0.
ESetIterator.__next__ = lambda self: ESetIterator.next(self)
MSetIterator.__next__ = lambda self: MSetIterator.next(self)
PostingIterator.__next__ = lambda self: PostingIterator.next(self)
PositionIterator.__next__ = lambda self: PositionIterator.next(self)
TermIterator.__next__ = lambda self: TermIterator.next(self)
ValueIterator.__next__ = lambda self: ValueIterator.next(self)


# Set the list of names which should be public.
# Note that this needs to happen at the end of xapian.py.
__all__ = []
for item in dir():
    if item.startswith('_') or item.endswith('_swigregister') or item.endswith('Iterator'):
        continue
    __all__.append(item)
__all__ = tuple(__all__)
%}

/* vim:syntax=python:set expandtab: */<|MERGE_RESOLUTION|>--- conflicted
+++ resolved
@@ -1295,7 +1295,6 @@
 Enquire.clear_matchspies = _enquire_match_spies_clear
 
 
-<<<<<<< HEAD
 # Fix up DocSim so that it keeps a python reference to the termfreqsource
 # supplied to it so it won't be deleted before the DocSim.  This hack can
 # probably be removed once xapian bug #186 is fixed.
@@ -1306,7 +1305,8 @@
 _docsim_set_termfreqsource.__doc__ = __docsim_set_termfreqsource_orig.__doc__
 DocSim.set_termfreqsource = _docsim_set_termfreqsource
 del _docsim_set_termfreqsource
-=======
+
+
 # Fix up Stem.__init__() so that it calls __disown__() on the passed
 # StemImplementation object so that Python won't delete it from under us.
 _stem_init_orig = Stem.__init__
@@ -1317,7 +1317,6 @@
 _stem_init.__doc__ = Stem.__init__.__doc__
 Stem.__init__ = _stem_init
 
->>>>>>> 278022de
 
 # Remove static methods which shouldn't be in the API.
 del Document_unserialise

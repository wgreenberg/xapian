<<<<<<< HEAD
=======
Xapian-bindings 1.1.2 (2009-07-23):

This release includes all changes from 1.0.14 which are relevant to trunk.

Python:

* Several changes towards fully supporting Python 3, but more work is required.
  (ticket#246)

Xapian-bindings 1.1.1 (2009-06-09):

This release includes all changes from 1.0.13 which are relevant to trunk.

General:

* Wrap the recently added extra parameter to Enquire::set_collapse_key().

CSharp:

* Document that Query::MatchAll and Query::MatchNothing aren't wrapped for
  C# yet, and to use Query("") and Query() instead.

* configure: If we don't find a C# compiler, don't test an empty command name
  further which saves a fork and avoids an odd looking message.

PHP:

* Document that Query::MatchAll and Query::MatchNothing aren't wrapped for
  PHP yet, and to use Query("") and Query() instead.

Python:

* Wrap Query::MatchAll and Query::MatchNothing for Python and document how they
  are wrapped (ticket#158).

* python/smoketest2.py,python/smoketest3.py: Update tests with FLAG_PARTIAL to
  expect SYNONYM in generated query.

Ruby:

* Document that Query::MatchAll and Query::MatchNothing aren't wrapped for
  Ruby yet, and to use Query("") and Query() instead.

Tcl:

* Wrap Query::MatchAll and Query::MatchNothing for Tcl and document how they
  are wrapped (ticket#158).

>>>>>>> bd46b50e
Xapian-bindings 1.1.0 (2009-04-22):

Documentation:

* INSTALL: Python 2.6 and later look in ~/.local for Python modules so update
  the instructions to suggest users use this standard location for installing
  without root access.

General:

* All deprecated features slated for removal in 1.1.0 have been removed.

* All new C++ API features have been wrapped.  Also, since we now supply some
  standard MatchDecider subclasses, we now wrap Enquire::get_mset() so that
  these can be passed in even for languages for which SWIG doesn't support
  subclassing.
  
Packaging:

* xapian-bindings.spec: Updated to reflect the new Python packaging.

Portability:

* configure: Use XAPIAN_CXXFLAGS for test compiles since it may include options
  to put the compiler into ISO C++ mode).

PHP:

* PHP4 support has been removed, since PHP4 is no longer supported upstream
  as of 2008-08-08.

Python:

* Python 2.3 or later is now required.  2.2 is essentially unsupported
  upstream.

* The import method used has been changed (by using a newer SWIG version)
  and no longer gives a warning with Python 2.6.

* Initial support for Python 3.0 has been added.  This currently doesn't
  work correctly and should be treated as experimental. (ticket#346)

* The newer SWIG version handles exceptions in director methods correctly
  so we no longer need our workaround for ticket #289.

* Database::metadata_keys_begin() and Database::metadata_keys_end() are
  wrapped for Python as Database.metadata_keys().

* The Python bindings are now installed as a python package, with the
  files in a xapian subdirectory, hiding the internal _xapian module
  better.

* Python now flags deprecation warnings for the single argument form and old
  parameter name (ascending) in set_sort_by_key(), set_sort_by_value() and
  friends.

<<<<<<< HEAD
=======
Xapian-bindings 1.0.14 (2009-07-21):

General:

* configure: If $CSC is empty, don't try to run it.  This was a cosmetic bug
  and the only side-effect was an odd looking message.

Python:

* Rename methods at build-time using SWIG rather than a run-time in Python, as
  the latter approach adds a small time overhead when the module is being
  loaded.

Ruby:

* Fix to accept an integer value > MAXINT for a double parameter.

Xapian-bindings 1.0.13 (2009-05-23):

Packaging:

* xapian-bindings.spec: Update C# packaging for rename of XapianSharp.so to
  _XapianSharp.so in 1.0.11.
  
* xapian-bindings.spec: Update Tcl8 packaging for where we now install the
  bindings since 1.0.6.

PHP:

* Backport fix from SWIG SVN for misuse of formatted error function in
  SWIG-generated code.

Python:

* Change the SWIG-generated wrapper code so it doesn't attempt to acquire
  Python's Global Interpreter Lock (GIL) in situations where we know that it
  will already be locked.  This avoids some dead-locks with mod_python (due to
  mod_python bugs which are apparently unlikely to ever be fixed), and results
  in smaller wrappers which run a little faster (in tests with Xapian on x86-64
  Ubuntu 9.04, the stripped wrapper library was 11% smaller and ran 2.7%
  faster). (ticket#185)

* README,python/docs/index.html: Update documentation of the above mod_python
  issue and also document the related mod_wsgi issue.  The status is now that
  everything seems to work if you stick to the main interpreter (ticket#364).

* Backport fix from SWIG SVN for misuse of formatted error function in
  SWIG-generated code.

* python/docs/examples/simplematchdecider.py: Read "avoid_value" from the
  second parameter, not the third.

* python/docs/examples/simplematchdecider.py,
  python/docs/examples/simplesearch.py: Make use of str.join() for simpler,
  clearer code.

Ruby:

* README: Note that the testsuite fails due to a bug in the test/unit module in
  Ruby 1.9.0, but applications using the bindings should work, and that the
  testsuite works with Ruby 1.9.1.  Drop all mention of Ruby 1.6.x as that
  appears to be completely dead both upstream and in the wild.

>>>>>>> bd46b50e
Xapian-bindings 1.0.12 (2009-04-19):

Documentation:

* INSTALL: Add a note about being able to pass variables to configure to pick
  which of several parallel installations of a language to build for.

Python:

* python/pythontest.py: Round the weights returned for the OP_SCALE_WEIGHT
  test to avoid failing due to rounding differences.

* python/testsuite.py: Remove bare except: handlers from testsuite, so Ctrl-C
  stop the whole testsuite, not just the currently running testcase.

Xapian-bindings 1.0.11 (2009-03-15):

Documentation:

* README: Note that 1.0.x doesn't (and isn't currently planned to) support
  Python 3, and possible current issues with Ruby 1.9.

Portability:

* Merge fixes from Cygwin Ports, so bindings should build out of the box on
  Cygwin.

Python:

* python/docs/examples/: Use str(obj) rather than obj.get_description() (the
  latter is deprecated, and support was removed in 1.0.0).

* Add support for using the new name ("reverse") for the second argument of
  set_sort_by_key() and set_sort_by_value() and friends as a named parameter.
  The old name ("ascending") is still supported, but will be deprecated in
  1.1.0.

* Keep Python references to Sorter, Stopper, and ValueRangeProcessor objects
  which get set on other objects to avoid segmentation faults if they go out
  of scope before the object they are set on does.  (ticket#341)

Ruby:

* Fixes for Ruby 1.9 compatibility (ticket#323).  The test harness currently
  fails so "make check" doesn't pass, but code using the bindings should work.

Xapian-bindings 1.0.10 (2008-12-23):

Python:

* Need to clean testsuite.pyc from srcdir since that's where it gets generated
  as things stand (upstream fix for Debian bug 506090).

Xapian-bindings 1.0.9 (2008-10-31):

General:

* configure: Add support for "--enable-quiet" like xapian-core and omega have.

* Wrap new Database::metadata_keys_begin() and Database::metadata_keys_end()
  methods.

Xapian-bindings 1.0.8 (2008-09-04):

General:

* configure: Report bug report URL in --help output.

Python:

* Fix mangling of exceptions thrown from Python subclasses of Xapian classes.
  (bug#289)

* Fix memory leaks in the xapian.Query constructor.  (bug#294)

Xapian-bindings 1.0.7 (2008-07-14):

Documentation:

* Document how all the database factory functions and library version functions
  are wrapped for all languages.

General:

* Fix to build against a xapian-core which has quartz and/or flint disabled.

* The "program" version of Remote::open() has been wrapped for some time, so
  update the documentation which said it wasn't.

Packaging:

* xapian-bindings.spec: Remove "www." from xapian.org and oligarchy.co.uk URLs.

Portability:

* For Java, Python, and Ruby, use the libtool -shrext option to specify a
  different module extension rather than our own ugly bodge.

Java:

* Make passing string from Java to C++ zero-byte safe.  It doesn't appear to be
  simple to make C++ to Java work though.

PHP:

* Add test that OP_VALUE_GE works for PHP.

Python:

* Several corrections to the Python documentation.

* configure: Fix problem with building under mingw.

Ruby:

* Include simplematchdecider.rb example.

* smoketest.rb: Test the version reporting functions.

Tcl:

* Include simpleexpand.tcl example.

* Fix where the Tcl module gets installed.

* README: Note that Tcl 8.3 and earlier are no longer supported by upstream.

Xapian-bindings 1.0.6 (2008-03-17):

General:

* Wrap OP_VALUE_GE and OP_VALUE_LE and the new Query constructor which they are
  used with.

* configure: Correct the required SWIG version given in an error message.

PHP:

* php/smoketest.php: Add note that this script should be run using 'make check'
  in the build tree (rather than trying to copy it to a webserver as someone
  recently tried to).

* php/smoketest.php: Fix to work under PHP4.

Python:

* The Python module now always has the extension which Python expects, which
  fixes a failure on Mac OS X.

Ruby:

* Automatically install/uninstall the Ruby rdoc-generated documentation along
  with the ruby bindings.

Tcl:

* configure: Sort out the default value of TCL_LIB, which could end up being
  under /usr/share in xapian-bindings 1.0.4 and 1.0.5.

Xapian-bindings 1.0.5 (2007-12-21):

General:

* Wrap Xapian::Sorter and subclasses.

* Wrap Enquire::set_sort_by_key(), Enquire::set_sort_by_key_then_relevance(),
  and Enquire::set_sort_by_relevance_then_key().

* Factor out the code to protect multitarget rules against parallel make, and
  fix it to handle the source being changed while the rule is executing, and to
  correctly return an error code if we fail while trying to recover from the
  removal of a target of a multi-target rule.

* configure: Improve the clarity of the error given when none of the tools
  needed for any supported language are found.

* configure: SWIG 1.3.32 has now been released, so require at least this
  released version for maintainer builds.

Java:

* Add explicit '#include <cstring>' to fix build with the latest snapshots of
  GCC 4.3.

* configure: Log the output of trying to compile conftest.java in config.log;
  if the test fails, report whether the failure was compiling or running the
  test program.

* Check for directory existence rather than calling mkdir unconditionally as
  despite the "(ignored)", the error message seems to confuse some people.

PHP:

* Add feature test for XapianMultiValueSorter.

* php/smoketest5.php: Fix use of Database_get_document to new style OO
  interface.  Fix the error reported when the PHP5 exception test fails.

* php/smoketest.php: Add feature test to confirm that optional arguments to
  XapianQuery's "term" constructor are wrapped.

Python:

* Don't drop the GIL when calling Xapian.MSet.items and Xapian.ESet.items -
  these properties build a python list, so dropping the GIL isn't safe and
  may cause undefined behaviour in multithreaded environments.

* configure: Update error message to reflect requirement for at least python
  2.2.

* configure: Change "print foo" to "print(foo)" in python version checks, for
  compatibility with python 3.0.

Ruby:

* The Ruby bindings now work on Mac OS X (the Ruby module's extension was
  previously incorrect).

* Run "rdoc" to generate HTML for the Ruby-specific API documentation which
  ruby/docs/index.html previously had a dead link to.

Tcl:

* configure: Overhaul code to find tcl.h since the old version no longer worked
  with Debian unstable.

* tcl8/docs/index.html: Update documentation to cover flint and mention that
  quartz is now deprecated.

* Remove code to handle `const char *' exceptions - as of 1.0.0 the QueryParser
  throws QueryParserError instead.

Xapian-bindings 1.0.4 (2007-10-30):

General:

* Wrap new OP_SCALE_WEIGHT query operator, and corresponding Query constructor.
  Add feature tests for all languages.

* The "bindings.html" file documenting each of the bindings has been renamed to
  "index.html".

Packaging:

* Fix the PHP Makefile.am to work with autoconf < 2.60 to fix RPM builds for
  older distros.

Portability:

* Fix warnings when compiling with GCC 4.2.

PHP:

* Update to newer SWIG SVN snapshot to fix memory leaks in wrapped constructors 
  and methods/functions which return a wrapped class.

* For PHP4, wrap Xapian::sortable_serialise() as xapian_sortable_serialise()
  and Xapian::sortable_unserialise() as xapian_sortable_unserialise().

* Document how non-class functions are wrapped.

* Fix wrapping of NumberValueRangeProcessor for PHP4.

* smoketest.php: Split the regression test for bug#193 into separate
  versions for PHP4 and PHP5 as the previous version only worked for PHP5.

Python:

* python/docs/index.html: Promote the Pythonic iterators, and deprecate the
  non-pythonic iterators.  Make it clearer that the "sequence API" is
  deprecated.

* Add test of a custom ValueRangeProcessor (ie, one written in python).

* Update the examples to use the new-style attributes to access MSet item
  values rather than the old-style MSET_* constants.
  
* Document MSET_DOCUMENT.

Ruby:

* smoketest.rb: Rename test of metadata access methods which had been named the
  same as the matchdecider test due to a copy-and-paste error.

Xapian-bindings 1.0.3 (2007-09-28):

General:

* Wrap new methods Database::get_metadata() and
  WritableDatabase::set_metadata().

* "make uninstall" now removes the loadable module we install for each of
  the bindings.

* "make distcheck" now works.

* Distribution tarballs are now in the POSIX "ustar" format since it saves
  about 40KB and we need to use it for xapian-core anyway.

Packaging:

* RPMs: Package xapian.php.

CSharp:

* Remove wrapper for ValueRangeProcessor::operator(), since it can't be
  usefully used currently.

Java:

* Remove wrappers for the Muscat36 backend, which has now been dropped from the
  C++ library.

* "make clean" now removes the class files generated for inner classes.

PHP:

* Add feature test for DateValueRangeProcessor when used with QueryParser.

* ValueRangeProcessor::apply() can now be called from PHP (bug#193).  This
  isn't actually very useful, since you can't subclass it in PHP currently.

* Fixed wrapping of Enquire::set_cutoff() - previously this would only work
  if the third parameter was specified and a floating point number (e.g. 0.0).

* php/docs/bindings.html: Fix errors in example code.

Python:

* ValueRangeProcessor::operator() is now wrapped as a __call__ method in
  Python which takes two strings and returns a 3-tuple (value_number,
  modified_begin, modified_end).  Previously this always failed with a
  type error, so this doesn't break existing code.

* python/pythontest.py: Interpret any commandline arguments as a list of
  tests to be run (the default is to run all tests).

* README,python/docs/bindings.html: Add a note about the problems with
  mod-python (as described in bug #185).

* python/pythontest.py: Delete the database handles before deleting a database
  to fix problems running the Python tests on MS Windows (bug#179).

* "make clean" now removes testsuite.pyc.

Ruby:

* Check for RUBY_INC, RUBY_LIB, and RUBY_LIB_ARCH in the environment or on
  the configure command-line.  The defaults for RUBY_LIB and RUBY_LIB_ARCH are
  now the site-specific directories, which is more correct when building
  from source.  Debian packages, etc can override this by setting RUBY_LIB and
  RUBY_LIB_ARCH.

Tcl:

* Check for TCL_LIB in the environment or on the configure command-line to
  allow installing without root access more cleanly.

Xapian-bindings 1.0.2 (2007-07-05):

Documentation:

* Document use of PYTHON_LIB and PHP_EXTENSION_DIR instead of pylibdir and
  phpextdir.

* Remove documentation of removed "--with-swig" configure option.

General:

* Add methods of NumberValueRangeProcessor for serialising and
  unserialising doubles.

* Add methods and constants supporting spelling correction and synonyms.

* Value of XAPIAN_CONFIG supplied to configure is now passed to distcheck,
  to ensure that it works with uninstalled copies of Xapian.

* Value of PYTHON_LIB supplied to configure is now respected - previously
  it was documented, but ignored.

* Add support for supplying PHP_EXTENSION_DIR to configure.

* Change to using "%include", rather than reproducing contents of header
  files, for "queryparser.h", "document.h" and "postingiterator.h".

* Add new form of get_mset() which allows a matchspy matchdecider to be
  set.

* RPMs: Don't mention %makeinstall in a .spec file comment as that makes RPM
  explode.  Add in a missing "mv" in the command for installing tcl8
  documentation.

CSharp:

* Fix rule handling parallel make to include xapian_wrap.h

PHP:

* Install xapian.php as <PREFIX>/share/php<PHPMAJOR>/xapian.php.  There
  doesn't seem to be a standard location, but this works for Debian at
  least, and it seems better to at least try to install it.

* Rename ValueRangeProcessor and subclasses and TermGenerator to have a Xapian
  prefix for PHP4.

Python:

* Fix a threading problem: the GIL was not being acquired in the exception
  handling code before setting the Python exception state, leading to
  various memory corruption symptoms in threaded programs.

* Add special iterators to Database for synonyms, synonym_keys and
  spellings.

* Add test cases for OP_VALUE_RANGE queries, getting spelling corrections,
  synonym iterators and spelling iterators.

* In the test suite, expect_query() now adds "Xapian::Query(" and ")" around
  the expected description to make the tests more readable.

Xapian-bindings 1.0.1 (2007-06-11):

Documentation:

* NEWS: Fix the recent headings which said "Xapian-core" to say
  "Xapian-bindings".

General:

* Wrap Xapian::Query constructor for creating ValueRange queries.

* Wrap new forms of Xapian::Database::allterms_begin() and allterms_end()
  which take a prefix.

Packaging:

* RPMs: Use "make install" instead of %makeinstall to avoid doubled
  %{buildroot} prefix on most files which we then have to work around.

CSharp:

* SimpleIndex now uses Xapian.TermGenerator.

* SimpleSearch now uses Xapian.QueryParser.

* New SimpleExpand example.

* Document explicitly how STEM_SOME constants are currently wrapped.

* Update GetTermName() reference in documentation to GetTerm().

* SmokeTest.cs: Update comment about Portable.NET bug - the bug is fixed in
  their CVS repo, and the fix should be in their 0.8.2 release.

Java:

* `configure --help' documented that environmental variable JNI_INCLUDE_DIR was
  looked at, but in fact its value was read but ignored.  We now use it as the
  first place to look for jni.h.

* configure will now automatically add an extra "-I" for the
  linux/solaris/win32 subdirectory which Sun's JDK requires.

* Document JAVA_HOME and JDK_HOME in ./configure --help and mark them as
  "precious" so their values are preserved for when configure is automatically
  rerun.

PHP:

* Enquire::get_mset(first, maxitems, omrset) now works for PHP5.

* The PHP examples have been rewritten to be clearer and to make use of the
  new XapianTermGenerator class.

Python:

* Python examples now use xapian.QueryParser and xapian.TermGenerator.

* Add support for prefix-restricted pythonic allterms iterators.

* Update documentation in a couple of places to refer to updated replacements
  for MSetIterator.

* Change testsuite output to be more vim-friendly (vim should be able to jump
  to the right lines now).

* __str__ on Xapian::Error now includes extra information in some cases (the
  error_string and context, if they are set).

* python/smoketest.py: Eliminate uses of the legacy sequence API.

* python/pythontest.py: The legacy sequence API is only supported for Python
  2.3 and later, so don't run tests for it when running under Python 2.2.

* We now generate and install xapian.pyo as well as xapian.pyc.

Ruby:

* The Ruby examples now use the Xapian::QueryParser and Xapian::TermGenerator
  classes.

* Add missing rename for the C++ TermGenerator::set_document() method so it can
  be used as "tg.document = doc" in Ruby.

* Fixed compilation on Mac OS X and warning from GCC on 32-bit Linux platforms.

Tcl:

* tcl8/docs/examples/simpleexpand.tcl: New example to demonstrate relevance
  feedback, based on C++ simpleexpand.cc.

* tcl8/docs/example/simpleindex.tcl: New simpler example making use of the
  TermGenerator class.

* tcl8/docs/example/simplesearch.tcl: New simpler example making use of the
  QueryParser class.

* tcl8/docs/bindings.html: Document how constants are wrapped.

* Update smoketest and examples to require version 1.0.0 - previously this
  required 0.9.6, which failed since TCL doesn't accept differing major
  version numbers.

* pkgIndex.tcl is now generated by configure.

Packaging:

* The required automake version has been lowered to 1.8.3, so RPMs can now be
  built on RHEL 4 and SLES 9.

Xapian-bindings 1.0.0 (2007-05-17):

Documentation:

* Document Unicode support for each language.

* Assorted minor improvements and typo fixes.

General:

* Add wrappers for ExpandDecider, and Enquire::get_eset() variants which use
  it, for languages where SWIG supports directors.

* Wrap new features: TermGenerator, ValueRangeProcessor hierarchy, the
  OP_VALUE_RANGE query operator, the new overloaded form of parse_query, which
  allows the "default_prefix" argument to be supplied, QueryParser flags
  FLAG_PURE_NOT and FLAG_PARTIAL.

* Deprecated Xapian::Stem's stem_word() method in favour of apply().

* Remove wrappers for deprecated features removed from the C++ API (see
  docs/deprecation.html in xapian-core for full details and upgrade
  information).

* Deprecate ESetIterator::get_termname() in favour of ESetIterator::get_term().

* QueryParserError is now a real error, so remove special handling for "const
  char *" exceptions.

* Use a stamp file in "make" rules with multiple targets so that parallel
  make works.

* configure: Now quotes $PYTHON, etc so that you can specify a program with
  arguments.

* configure: If the user specifies a program which doesn't exist (e.g.
  PYTHON=/opt/bin/ptyhon) don't autoprobe after failing to find it.

* configure: Disable probes for f77, gcj, and rc completely by preventing
  the probe code from even appearing in configure - this reduces the size of
  configure by 28% and should speed it up significantly.

* configure: If the version check against the xapian-core version detects a
  mismatch, we now issue a warning rather than a hard error since if you're
  careful this can work.  The warning is issued late on in configure, so it's
  harder for the user to miss.

* configure: The --with-swig option has been removed.  It no longer has a
  purpose as we now ship the files which are generated by SWIG.

Portability:

* The PHP bindings can now be built with MSVC for Microsoft Windows.

CSharp:

* When using Mono 1.2, we must build with gmcs (the C# 2.0 compiler) rather
  than mcs to avoid segmentation faults at runtime due to unimplemented
  features in mcs.  Document this, and update configure to prefer gmcs.

* The return type of MatchDecider::operator() is now `bool' rather than `int'
  (in line with the same change in the C++ API).

* Xapian.Stem.StemWord() deprecated in favour of Xapian.Stem.Apply().

Java:

* The Java bindings have been updated to use C++ replacements for deprecated
  methods, so they still build.  The Java wrappers still provide the old
  deprecated names for now though.  The longer term plan is to replace the
  hand-written JNI with SWIG generated wrappers (work has now begun on this)
  which is likely to require some API changes, and it seems more sensible to
  make any changes to align with C++ API changes at the same time.

* Enquire.getQuery() is implemented entirely in Java, so strip out the unused
  MyQuery mechanism, and so fix a memory link which it caused (bug#105).

PHP:

* Fix undefined behaviour in get_matching_terms().

* Document the (existing) renaming of methods which are PHP reserved words
  (empty() to is_empty() and clone() to clone_object()).

* Deprecated Xapian::Stem's stem_word() method in favour of apply().

Python:

* The Python bindings now throw exceptions as classes with a hierarchy which
  mirrors that of the C++ Xapian::Error and its subclasses.  The xapian.Error
  base class inherits from the standard Python Exception class.

* All Python methods which accept strings can now be passed either a unicode
  object or a simple string.  Strings are returned as simple strings: unicode
  input will be returned as utf-8 encoded output.  The documentation now
  contains a "Unicode" section.

* The Python bindings should now be usable more efficiently from threaded
  Python applications since we now use SWIG's -threads option when generating
  them, so that the GIL is released during long-running Xapian operations
  (bug#137).

* Most classes, methods, functions, etc now have docstrings which are either
  automatically extracted from the C++ documentation comments, or overridden by
  more appropriate versions.

* Most of the Pythonic iterators now return an object instead of a sequence,
  which means they now lazily fetch the information which previously had to be
  fetched to put it in the sequence.  The old sequence API is supported for
  compatibility, but is scheduled for removal in Xapian 1.1.0.

* Those Python iterators which have skip_to() methods now return the item
  skipped to, and next() will return the following item.  Previously, they
  returned None, and next() returned the item skipped to.  Several bugs in the
  skip_to() wrappers were fixed.

* Because of the lazy access, some objects returned by iterators will raise
  an error if the lazy evaluation happens after the iterator has moved on
  (since the underlying Xapian API doesn't allow efficient access to the
  information in this situation).  The exact semantics are defined in the
  docstrings for each iterator.

* Those Pythonic iterators which return only a list of terms now return
  simple strings, instead of a sequence or an object containing the term.  This
  is an incompatible change with earlier releases.  The affected iterators are
  Enquire.matching_terms, Query.__iter__, QueryParser.stoplist and
  QueryParser.unstemlist.

* The contents of an MSet can now be iterated in the standard Python way.
  The iteration will return MSetItem objects.  The __contains__ and __getitem__
  methods are also implemented, allowing the "in" and [] operators to work.
  MSet.__getitem__ is a synonym for MSet.get_hit.

* MSet.get_hit() now returns an MSetItem object instead of an MSetIterator,
  so that lazy access to its attributes is supported.  MSetItem has some
  deprecated methods which mimic the MSetIterator interface to allow old code
  to work without modification until release 1.1.0.

* MSetItem provides access to the collapse_key and collapse_count, which
  weren't accessible from the sequence returned by the iterators before this
  release.

* Out-of-range access to MSets will now raise an IndexError - it used to
  cause undefined behaviour (usually a crash).

* The Python testsuite is now much more extensive, and supports colour output
  and verbosity levels, much like the C++ testsuite.  Tests of deprecated
  features are separated out, so that they can easily be removed when the
  features are removed.  The Python tests currently focus mainly on Python
  specific iterators and related functionality - general Xapian behaviour is
  tested by the C++ testsuite.

* The pure Python code in the bindings now uses new-style classes, since we
  have required Python >= 2.2 since Xapian release 0.9.9.

* Enquire.get_matching_terms is now deprecated - use Enquire.matching_terms
  instead.

* The get_description() method which many classes support has been deprecated
  in favour of new more pythonic __str__ methods, so that the str() builtin can
  be used.  get_description() is deprecated and scheduled for removal in 1.1.0.

Ruby:

* We no longer regard the Ruby bindings as "beta quality", so remove the
  warning from their documentation.

* Document that that C++ operator() becomes the method "call" in Ruby.

* Don't read termfreq in safe wrapper for Document::termlist_begin().  Don't
  read wdf in safe wrapper for Database::allterms_begin() (bug#133).

Tcl:

* Deprecated Xapian::Stem's stem_word() method in favour of apply().

Xapian-bindings 0.9.10.1 (2007-04-04):

PHP:

* Fix PHP5 class wrapper generation in a few cases for overloaded methods with
  default parameters.  The most notable case was a missing Query constructor
  which meant that QueryParser was unusable.

* Fix compilation of the PHP4 bindings with ZTS-enabled versions of PHP
  (which mostly seems to mean the MS Windows version).

* Fix PHP5 crash on exit with ZTS-enabled versions of PHP (which mostly
  seems to mean the MS Windows version).

* Add note to the documentation that PHP examples are written for CLI version
  of PHP, but that the bindings work with any version.

* Add check to all PHP examples that they are being run under a CLI version of
  PHP.

Python:

* simpleexpand.py: Print each term's expand weight as a floating point value,
  not an integer.

Ruby:

* INSTALL: document how to install Xapian's Ruby bindings in your home
  directory.

Xapian-bindings 0.9.10 (2007-03-04):

Java:

* Under Mac OS X, automatically look in the standard location for jni.h,
  and automatically rename the JNI library we build to ".jnilib", as is
  required by the OS X JVM.

* java/README: Note success with Sun's JDK 1.5.0_06-b05, plus the requirement
  to add the linux header directory to the include path when using this JDK.

* Add missing default constructor for RSet class - it's not much use without
  this!

* Fix Enquire.getESet() to actually work.

* Fix bug in ESetIterator.hasNext().

* Fix MatchDecider and ExpandDecider so subclassing in Java actually works.

* Fix memory leak with some JVMs in the "Query from array" constructor.

* Fix memory leak in Enquire.setQuery().

* SmokeTest.java: Add regression tests for RSet default constructor,
  Enquire.getESet(), ESetIterator.hasNext(), MatchDecider, ExpandDecider.
  Add feature tests for Enquire.getQuery(), and to make sure we get passed
  the right document in a java subclass of MatchDecider.

* configure: Look for jni.h in $JAVA_HOME/include and $JDK_HOME/include if the
  respective variables are set.

PHP:

* Update the documentation to fix out-of-date information and document the
  differences between the PHP4 and PHP5 wrappers.

* Update the examples to use the new Object Oriented API, and provide versions
  for both PHP4 and PHP5.

* Add a "simpleexpand" example.

* For PHP4, Xapian::DB_CREATE_OR_OPEN should be wrapped as
  Xapian_DB_CREATE_OR_OPEN not DB_CREATE_OR_OPEN, so wrap it with the
  new name, but keep the old name for now for backward compatibility.

* configure: Try `$(PHP_CONFIG) --php-binary` when looking for a PHP
  interpreter - this works with PHP5.

* configure: Remove the sanity check for PHP_EXTENSION_DIR added in Xapian
  0.9.8 - if Xapian is the first PHP extension to be installed, the extension
  directory may not exist and "make install" will create it.

* configure: If zend.h isn't found and configure was run with "--with-php",
  exit with an error rather than automatically disabling PHP support.

Python:

* Fix a problem which preventing building for Python 2.5 on 64 bit platforms.

Packaging:

* RPMs: Add support for passing "--without python" to rpmbuild.  Document the
  various "--without" options in a comment at the start of the .spec file.

* RPMs: Remove "." from the end of the Summary.

Xapian-bindings 0.9.9 (2006-11-09):

Documentation:

* Ship our custom INSTALL file rather than the generic one from autoconf which
  we've accidentally been shipping instead since 0.9.5.

General:

* Wrap Flint::open() and Flint::open_writable().

* configure: Require SWIG 1.3.30 (1.3.30 isn't out yet, but 1.3.30rc1 is
  suitable).

Python:

* Generate the bindings using SWIG 1.3.30rc1 which fixes a build error on 64
  bit platforms with Python 2.5.

Packaging:

* RPMs: Prevent binaries getting an rpath for /usr/lib64 on FC6.

* RPMs: The Python bindings now require Python >= 2.2.

Portability:

* configure: Remove unnecessary backticks from tclsh version test.

Xapian-bindings 0.9.8 (2006-11-02):

General:

* Wrap the "prog" form of Remote::open() (which is suitable for general purpose
  use as of 0.9.7) and the Remote::open_writable() methods (new in 0.9.7).

* The C++ method QueryParser::parse_query() current throws "std:string"
  exceptions if there's a parse error.  Previously the bindings didn't catch
  these.  Now we catch them and handle them as if they were exceptions of
  type Xapian::QueryParserError (in anticipation of this changing in
  xapian-core).  Added testcases for this for PHP, Python, and C#.

* configure: Note that SWIG is only useful for Xapian developers in --help
  output.

* configure: If we failed to find any languages to build for, give a more
  helpful message.

CSharp:

* SmokeTest.cs: Fix warning about unused variable in OP_ELITE_SET check.

Java:

* configure: Fix check for jni.h in /usr/lib/jvm/java-gcj/include to actually
  work rather than using the cached failure of the first jni.h check.

* SmokeTest.java: Fix check for value of Query.OP_ELITE_SET.

* SmokeTest.java: Avoid gcj "set but not used" warning.

PHP:

* configure: Sanity check PHP_EXTENSION_DIR and PHP_INC.

* smoketest4.php,smoketest5.php: Check the exception message given by the
  DocNotFoundError testcase.

Python:

* Drop support for Python 2.1.

Xapian-bindings 0.9.7 (2006-10-10):

Documentation:

* NEWS: Fix the recent headings which said "Xapian-core" to say
  "Xapian-bindings".

General:

* Specify required automake version in the call to AM_INIT_AUTOMAKE in
  configure.ac.

* If we're building with GCC 4.0 or higher, pass -fvisibility=hidden when
  compiling SWIG generated code which makes the compiled modules a few percent
  smaller and perhaps a little faster.

* Wrap the newly implemented transaction API.

* configure: Use "-fno-strict-aliasing" when compiling all the SWIG bindings
  (this option was supposed to be used to compile the Python bindings from
  0.9.3 onwards, but this wasn't actually working correctly).

* Use CVS snapshot of SWIG to generate files (fixes bugs #83, #85).

* In maintainer-mode, "make clean" now removes the SWIG generated files
  which would otherwise only be removed on "make maintainer-clean".

CSharp:

* Xapian::MatchDecider can now be subclassed in C#.

* The value of OP_ELITE_SET was wrong in C# which caused an error if you tried
  to use it.  This has been fixed and a regression test added.

* SmokeTest.cs: Added exception handling test.

Java:

* Correct two misuses of delete to delete[].  Fixes bug#78.

* configure: We need to look for jni.h in /usr/lib/jvm/java-gcj/include on some
  Debian and Ubuntu boxes at least.

PHP:

* We now generate class wrappers for PHP5.

* We now generate proxy classes for PHP4, which is an incompatible change
  from previous versions of xapian-bindings.  A perl script to upgrade
  your scripts is included.

* smoketest.php:

  + Now that we're throwing PHP exceptions with PHP5 we need separate versions
    of the exception handling test for PHP4 and PHP5.  Fixes bug#76.

  + Rely on xapian.php to load the extension module for us.

  + Fix error messages to show PHP code, not Python code.

* When running smoketest.php, pass the "-q" option to php, which suppresses
  HTTP header output for PHP < 4.3 and is ignored for compatibility by more
  recent versions of PHP.

* configure: Fix typo - PHP_tried should be PHP_found.  This might have caused
  the PHP interpreter not to be found in some cases when it was actually
  available, but it's only used to run the smoketest not for building the
  bindings.

Python:

* configure: Fixed check for PYTHON_PATHSEP to use $PYTHON rather than python,
  and also report the check and its result to the user.

* python/Makefile.am: xapian.pyc can't be generated until _xapian.la has been
  built, so add an explicit dependency so that this works reliably in parallel
  builds.  Fixes bug#77.

* In examples and documentation, don't call the MatchDecider class/object
  "matcher", since we use the term "matcher" to mean something else in
  the library documentation.

* smoketest.py:

  + Add test of exception handling.

  + Add test that MatchDecider can be subclassed successfully.

* Wrap TermIterator::skip_to() so that it can be used from the TermIter
  pythonic iterator class.

Ruby:

* Xapian::MatchDecider can now be subclassed in Ruby.

* configure: Look for ruby interpreter as "ruby1.8" since it's called that
  (with no "ruby" alias) on Ubuntu dapper at least.

* simplesearch.rb: Lowercase terms before stemming.  "First ten" is inaccurate
  since we may have less than 10 matches, so say "1-<N>" instead.

* simplematchdecider.rb: Implemented.

Tcl:

* Implement saner exception handling for Tcl and document it.

* smoketest.tcl:

  + Add check that xapian::Query_OP_ELITE_SET has the right value.

  + Rework how the smoketest gets run to eliminate special code for using
    uninstalled bindings from smoketest.tcl itself.  This allows the smoketest
    to be run using installed bindings, and also makes it a better example
    program.

  + Add test for exception handling.

  + Send error messages to stderr.

  + Add comment about Tcl storing zero bytes as \xc0\x80.

* simpleindex.tcl,simplesearch.tcl: Print $errorCode in the exception handler.

* For SVN snapshots, remove any _svn6789 suffix from the Xapian version number
  used for the Tcl bindings.

Xapian-bindings 0.9.6 (2006-05-15):

Documentation:

* INSTALL: Add section describing how to install without root access.

General:

* Updated to reflect the renaming of Xapian::xapian_version_string and
  companions to Xapian::version_string.

* Wrap optional length parameter to Enquire::set_query().

* In PHP, Python, and Tcl bindings, rename get_document_id to get_docid for
  consistency.  Keep get_document_id as an alias for now for backward
  compatibility.

* Fixed ESet::empty() to return bool instead of Xapian::termcount (this was
  probably a largely harmless error).

* Stop SWIG from adding exception handling wrappers to the calls which return
  version strings, since they can't throw exceptions.

* xapian.i: Removed superfluous "const" from return type "docid" which is just
  a typedef for an unsigned integer type.

* configure: Add some missing "checking ..." messages so the user has more idea
  what is going on.

* Language specific util.i files can now define
  XAPIAN_TERMITERATOR_PAIR_OUTPUT_TYPEMAP and
  XAPIAN_MIXED_VECTOR_QUERY_INPUT_TYPEMAP to indicate which optional typemaps
  are provided for each language.  This avoids needing to keep this
  information in two different places.

* xapian.i: Uncomment commented-out parameter names and fix duplicate
  parameter names (for the benefit of bindings which use the parameter names,
  like the OO PHP5 patch for SWIG I'm working on...)

Portability:

* configure: Fix warning flags passed for Intel C++ compiler.

CSharp:

* We now support building with Portable.NET.

* Note that the passing of strings from C# into Xapian and back isn't currently
  zero byte safe.  If you try to handle string containing zero bytes, you'll
  find they get truncated at the zero byte.

* C# bindings now build and pass tests when srcdir != builddir.

* In configure.ac, the "#" in "C#" seems to sometimes confuse autoconf so
  always say "CSharp" instead.

* Not all machines are set up to run compiled C# programs when invoked
  directly, so get configure to check if we can, and otherwise see if using
  mono or ilrun works.  If not, just skip the C# tests.

* configure: If "mcs" isn't found, we now look for a CSharp compiler as "gmcs"
  (alternative name for "mcs"), "cscc" (Portable.NET), and then "csc"
  (Microsoft, but we check it isn't the unrelated Chicken csc program.)

* Move the C# specific %rename list to csharp/util.i.

* Store the strong name key in the key container so we reuse it for later
  builds.

* Wrap the version functions as more sensible names and document them (and
  continue to provide the older undocumented names for now just in case anyone
  was using them.)

* Set the version of XapianSharp.dll correctly when building a snapshot from
  SVN and set informational attributes (which e.g. MS Windows Explorer shows.)

* SmokeTest.cs: Add test of version functions.

Guile:

* The Guile bindings don't work and aren't being actively worked on, so we're
  no longer including them in the distributed tarball to avoid disappointing
  users who notice a "guile" subdirectory.  It also makes the download smaller.

Java:

* Simplify (and improve portability of) run-java-test by using "libtool
  --mode=execute"'s -dlopen option.

* Need to make sure "built" subdirectory exists or building from clean fails.

* Fix "make check" to work when srcdir != builddir.

PHP:

* Using "php -c myphp.ini" still loads the system php.ini (at least for PHP
  4.3.10), so use "php -n" and then set the options we specifically want using
  "-d".

* Fix the smoketest invocation to work better when srcdir != builddir.

* Look for PHP interpreter first in prefix given by "php-config --prefix".

* Fix SWIG_RuntimeError to be handled as an exception in PHP5.

* simplesearch.php: MAX_PROB_TERM_LENGTH isn't used here so remove it.

* smoketest.php:

  + Add test for version reporting functions

  + If a test fails, say which one to aid debugging.

  + Added simple test that zero-bytes are handled correctly when passing
    strings to and from Xapian.

Python:

* README: Note that Python bindings have been built with MSVC.

* Install xapian.py and xapian.pyc as _DATA not _SCRIPTS because we don't want
  to make them executable (they don't have a #! line).

* simplematchdecider.py: Rename confusingly-named "mymatcher" to
  "mymatchdecider".  Add description of what this example does.

* simpleexpand.py: Don't define MAX_PROB_TERM_LENGTH as it isn't used.

* smoketest.py: Added simple test that zero-bytes are handled when passing
  strings to and from Xapian.

Ruby:

* Added new Ruby bindings from Paul Legato.

Tcl:

* smoketest.tcl:

  + Add test for version reporting functions

  + If a test fails, say which one to aid debugging.

  + Added simple test that zero-bytes are handled correctly when passing
    strings to and from Xapian.

Xapian-bindings 0.9.5 (2006-04-08):

Documentation:

* HACKING,README: Split off HACKING to contain information which is only
  relevant to those wishing to modify the bindings.

General:

* SWIG-based bindings are now built with SWIG 1.3.29.

* configure: Report which languages we're building bindings for just before
  configure finishes.

* xapian.i: Make the stub definitions for disabled backends static.

* configure: Don't quote $PHP in AC_PATH_PROGS to avoid "checking for ... no"
  message.

* xapian.i: Wrap new method Enquire::set_sort_by_relevance_then_value().

Packaging:

* RPMs: xapian-bindings.spec.in: Use "%{_libdir}" instead of "/usr/lib" for
  Python bindings to support 64 bit systems.

* RPMs: Package the C# bindings.

Portability:

* java/run-java-test: Fix to work on platforms where LD_LIBRARY_PATH has a
  different name.

* configure: Detect Intel's C++ compiler and set suitable warning flags to
  avoid noise from compiling generated code.

CSharp:

* Rename Database::GetDoccount() to Database::GetDocCount() for consistency.

Guile:

* configure: Disable --with-guile since Guile support doesn't currently work.

Java:

* Override deprecation warnings for Xapian methods/functions/etc.

* SmokeTest.java: Write a helpful diagnostic to stderr if a check fails so we
  have some idea what went wrong!

* Rework how we include headers to get hash_map to avoid compiler warnings
  since it's usually not in the std namespace nowadays.

* Previously the "all" target also ran the "install" target, but this has
  proved very problematic, so change "make check" to use the uninstalled JNI
  glue library, and update the instructions to say that "make install" is now
  required.

* Use JAVA_PATHSEP when specifying the classpath for compiling .java files to
  .class files.

* README: Note that some platforms need "-pthread" or similar flags.

* Add a new Query constructor wrapper which take an OP_xxx and an array of
  Query objects.

* Compiling a .java file to a .class file now deletes the .jar file to ensure
  it gets updated.

PHP:

* php -n avoids reading any php.ini, but the compiled in default may be to
  enable the dubiously named "safe_mode" which prevents dl() being used so
  "make check" fails.  So instead provide a very simple php.ini which turns off
  safe_mode and makes sure enable_dl is on.

* Fix handling of bool parameters when resolving overloaded methods and/or
  default arguments.  This fixes Enquire_sort_by_value() to work when the
  second argument is specified.  Added regression test for this case.

* simpleindex.php: Lowercase terms before stemming.  Fixes bug#73.

* Fix segmentation fault when PHP "Null" is passed where C++ wants an object
  passed by reference.  Fixes bug#74.

* simpleindex.php: Flushing after every call to WritableDatabase_add_document
  isn't required and will kill performance, so stop doing it.  Fixes bug#75.

Python:

* Use the fairly new "swig -O" option for the "modern" python bindings as
  it generates a smaller glue library and runs faster.  Some of the features
  enabled also work on python 2.1, so enable these for the "olde" bindings.

* configure: Catch the case where the user has python installed but not the
  module "distutils.sysconfig" and explain that they probably need to install a
  python-dev or python-devel package.

* "make check" now works in VPATH builds.

* smoketest.py: If a check fails, write a diagnostic message to stderr so we
  know which check it was!

* smoketest.py: catch Exception objects and print them.

* smoketest.py: Add feature tests for the various pythonic iterator
  wrappers

* python/docs/bindings.html: Document the Pythonic iterators.

* Fix TermIter not to try to read termfreqs or positions if they aren't
  meaningful for the current TermIter.

Xapian-bindings 0.9.4 (2006-02-21):

Documentation:

* COPYING: Updated FSF address.

General:

* Wrap Stopper::get_description().

* Wrap xapian_version_string() and related functions.

Portability:

* If we're overriding MACOSX_DEPLOYMENT_TARGET then override it for commands
  run from "make" too.

PHP:

* Fix so that generated code compiles with ZTS-enabled PHP (which is the
  default on Windows).

Python:

* smoketest.py: Test wrapping of xapian_version_string() and related functions.

Xapian-bindings 0.9.3 (2006-02-16):

Documentation:

* README: Updated and expanded (now covers supported platforms, and lists
  criteria which bindings for an additional language need to fulfil before
  we're likely to accept them).

* INSTALL: Updated and improved.

* TODO: Move C#-specific TODO to top level so we can track to-do items for
  all languages.

General:

* configure: Change how the user selects which bindings to build.  If no
  --with* arguments are passed, then we default to building bindings we detect
  the required tools for (as before).  But instead of requiring the user to
  deselect all bindings they don't actually want, we now let them select the
  bindings they do want.  So "./configure --with-python" will only build the
  python bindings (and will fail if the required tools aren't installed).

* Every wrapped method contains exception handling code.  The bulk of this
  is now factored out into a single helper function, which cuts the compile
  time by around a factor of 3 and halves the size of the stripped library
  (figures are for Tcl on x86_64).

* configure: Rework how XAPIAN_CXXFLAGS is passed through so that the user can
  override CXXFLAGS in the make invocation like so: make CXXFLAGS=-g

* configure: Bump required SWIG version to 1.3.28 and drop the special
  requirement for 1.3.22 for PHP (hurrah!)  Note that you don't need
  SWIG to install the bindings - SWIG is run by the Xapian developers
  so these updated requirements are only relevant if you want to modify
  the bindings.

* Eliminate separate Makefile in each examples subdirectory, which makes the
  build system simpler, smaller, and a little faster.

* xapian.i: Include default constructors for all classes so that SWIG knows it
  doesn't have to use SwigValueWrapper for them, which makes the bindings code
  a bit smaller and faster.  Also stop SWIG using SwigValueWrapper for
  std::pair<...>.

* configure: Document special environmental variables which configure
  recognises.  Enhance handling of environmental variables so you can
  e.g. './configure PYTHON=python23' (previously you had to give a full
  path in such environmental variables or they would be ignored.

Packaging:

* RPM spec file:

  + Automatically detect the python version.

  + Rename "php4" references to "php".

  + Automatically detect the PHP extension directory.

  + Relax Tcl requirement to >= 8.1, since that's what we actually require.

  + Add support for "--without php" and --without tcl8" options to rpmbuild.

Portability:

* configure: On Mac OS X, ensure MACOSX_DEPLOYMENT_TARGET is set to at least
  10.3.  This is required to link the bindings, and it doesn't seem to be
  possible to link them on 10.1 or 10.2 anyway.

* configure: Add -lstdc++ to XAPIAN_LIBS if we're using GCC.  OpenBSD needs it
  to be explicitly specified and libtool correctly handles platforms where it
  would have been implicitly linked with anyway.

* Try to enable PHP bindings to build out of the box on cygwin (needs testing).

* configure: Add missing ";;" on the last alternative in some case statements.

* Only pass -no-undefined on platforms where it is required in order to link a
  shared library at all (it causes problems on Mac OS X in some cases).

CSharp:

* This release includes a lot of improvements for the C# bindings.  They're
  now pretty much on a par with the other language bindings.

* Added documentation and examples.

* Method and function names are now renamed to match C# conventions
  (e.g. from get_description() to GetDescription()).  This is obviously an
  incompatible change, but the C# bindings haven't been suitable for real world
  use prior to this release.

* Optional parameters are now wrapped so no longer need be specified
  explicitly.

* Overload ++ and -- for iterators.

* Overload == and != for iterators.  Now comparisons with the end iterator
  work as expected, and SmokeTest passes.

* SmokeTest now reports exceptions verbosely.

* Xapian::InMemory::open() is now wrapped as Xapian.InMemory.Open(), and
  similarly for other database factory functions.

* Heed compatibility warnings from mcs and use different forms for
  command-line switches to the C# compiler (presumably for compatibility with
  Microsoft's compiler, though the warnings don't actually say that
  explicitly).

Guile:

* Rewrote guile/util.i.  The old version caused SWIG warnings and wasn't
  zero-byte safe.  The guile bindings are still a long way from actually
  working though.

Java:

* Wrap optional second parameter (query length) to Enquire::set_query().

* configure now probes for the Java path separator, which we then use to
  separate entries in the java -classpath command line option so we can
  build on platforms where it isn't ":".

* SmokeTest.java: Expand to test more features.

* java/README:

  + Note that the bindings work with the Eclipse javac and GIJ 4.0.1.

  + Add note about how wrapped methods are named.

* Query.java: OP_* code 9 no longer exists, so add it to those rejected by the
  validity check.

* Query.java: Comment out unused code.

* Fixed memory leak in Query-from-array-of-strings constructor.

* Eliminate the "_errormap" hashmap - we don't need to use RTTI here, since
  Xapian::Error subclasses can tell you their typename directly (using
  get_type()).

PHP:

* Some problems with overloaded methods in PHP have been fixed by a major
  overhaul of SWIG's PHP support.  So we no longer rename such methods
  for PHP.  This is an incompatible change, but it's easy to update your
  PHP scripts (just change new_Query_from_term_pair -> new_Query, etc).

* Previously the documentation and simpleindex.php suggested that you
  should call delete_CLASS().  This was incorrect and resulted in a
  double-free() in some cases, so we've fixed the documentation and
  examples and eliminated the delete_CLASS() wrappers.  This is another
  incompatible change, but again easy to update for.

* We now support PHP5 as well as PHP4, so the configure test now looks
  for either and all references to "PHP4" or "php4" have been adjusted.

* PHP5 supports exceptions, so throw exceptions under PHP5.  For PHP4
  we now handle DocNotFoundError and FeatureUnavailableError by issuing a
  warning and making the method return "Null".  This isn't ideal, but it's
  the best we can easily do without proper exceptions.

* For the smoketest, instead of using "$(PHP) -c $(srcdir)" and having an
  empty php.ini in srcdir (which we were failing to distribute anyway), use
  "$(PHP) -n" which tells PHP not to use any php.ini file.

* Update PHP documentation to include new features.

* Redo Xapian section in phpinfo() to look more like most other modules.

* You can now construct a Query object from an array of strings or Query
  objects (or even a mixture).

* PHP examples now give a more useful error message if a database can't be
  opened.

* smoketest.php: Expanded the tests performed, including feature tests for
  the new Query-from-list constuctor.

* simplesearch.php: Use newly wrapped Query-from-list constructor.

* Use std::string::data() instead of c_str() as it may be more efficient for
  some STL implementations.

* Enquire::get_matching_terms() now generates the PHP list directly from the
  TermIterator rather than constructing a temporary C++ std::list, which is
  faster and requires less temporary memory.

Python:

* The Python constructor xapian.Query(OP, LIST_OF_STRINGS [, PARAM]) works
  once again (it has been broken since 0.9.0).  Added a regression test to
  help keep this working.

* Enhance the above constructor to accept any Python sequence (e.g. a tuple
  instead of a list).  Also the sequence can contain xapian.Query objects or
  strings or a mixture.  Documented these enhancements.

* smoketest.py: Expanded the tests performed.

* Convert C++ strings to python ones in a zero-byte clean way.

* Added more error checking of the results of calls into the python
  interpreter.

* If using GCC, compile the python bindings with -fno-strict-aliasing (python
  itself is compiled with this option to avoid problems and it appears we ought
  to use it too to avoid the risk of hitting the same problems, although I'm
  not aware of anyone actually encountering such problems).

* When making xapian.pyc, "import _xapian;" before we "import xapian;" to
  avoid creating a broken xapian.pyc is the shared library can't be loaded for
  some reason.

* Enquire::get_matching_terms() now generates the Python list directly from the
  TermIterator rather than constructing a temporary C++ std::list, which is
  faster and requires less temporary memory.

Tcl:

* Terms with a leading underscore now work (thanks to changes in SWIG).

* Implement custom typemaps for Tcl, so that you can now construct a Query from
  a list of Query objects and/or strings, and Enquire::get_matching_terms is
  now wrapped.

* simplesearch.tcl: Use the new Query from list constructor.

* simplesearch.tcl: Fix to lowercase and stem query terms.

* simpleindex.tcl: Tweak regex to not tokenise "foo--bar" as "foo-" and "bar".

* simpleindex.tcl,simplesearch.tcl: Need explicit "xapian::" on constants.

Xapian-bindings 0.9.2 (2005-07-15):

General:

* Added wrappers for new optional flags argument to QueryParser::parse_query().

CSharp:

* Enhance configure to check that "mcs" is actually GNU Mono mcs and not
  another tool with the same name.

Java:

* Include SmokeTest.java in the distribution so "make check" works.

* Added success report for Sun java 1.4.1_01a.

Python:

* When converting a python list to vector<string> we know the number of elements
  so reserve that number in the vector.

Xapian-bindings 0.9.1 (2005-06-06):

General:

* Releases are now created using libtool 1.5.18 and automake 1.9.5.

Tcl:

* Updated documentation to include information from Michael Schlenker about how
  to delete a database object such that the destructor gets called.

Xapian-bindings 0.9.0 (2005-05-13):

General:

* Updated SWIG-based bindings to latest Xapian API

* Improve support for building the bindings on MS Windows:

  + Provide stub versions of any backend functions which are disabled in the
    library we're wrapping to avoid a link failure on MS Windows (where the
    remote backend is automatically disabled).  These stubs just throw
    Xapian::FeatureUnavailableError.

  + Add -no-undefined to *_la_LDFLAGS.

  + Use $(PATH_SEPARATOR) or Python's os.pathsep instead of ':' where
    appropriate.

  + For python, paths for finding headers and installing libraries are now
    handled so they work on MS Windows; an extra static library needs to be
    linked in too.

* Wrap the Muscat36 Database factory functions (easy to do now we have stubs
  for disabled backends).

* Don't wrap MSet::max_size() as it's there for STL compatibility rather than
  being useful functionality.

* configure: Fix all SWIG warnings and pass -Werror to SWIG so any which get
  introduced in future get fixed.

* configure: Fix version test to allow for _svn6789 suffix which SVN snapshots
  have.

* Generate SWIG bindings with SWIG 1.3.24 (except for PHP which we still use
  1.3.22 for as more recent versions don't work with methods with optional
  arguments - the arguments become non-optional!)

Guile:

* configure: Disable guile by default, as it needs more work.

Java:

* Updated to compile against 0.9.0 API.

* Added missing make rule to build SmokeTestWrap.class to "make check" works.

* Wrap optional parameters to Query(term) constructor.

PHP4:

* For PHP4, rename default Database constructor to Database_empty
  instead of suppressing the much more useful Database(const string &path)
  constructor.

* Use a blank config file when running PHP4 tests to avoid problems
  when the bindings are already installed as an extension which is
  loaded automatically in the default config.

* configure.ac: If configure can't find the PHP interpreter (as php4 or php),
  it probably just means it's not in PATH.  We only need it for running tests,
  so substitute a trivial shell script which just exits with code 77 so PHP
  tests are skipped (previously we substituted "missing" which caused the tests
  to fail).

Python:

* Added Python-style iterators ESetIter, TermIter, PostingIter, PositionIter,
  and ValueIter.

* configure: If python is found, also check that Python.h exists (it may not be
  if the python-dev package (or similar) isn't installed).

Xapian-bindings 0.8.5.1 (2005-02-23):

General:

* configure: Run compiler feature tests using the C++ compiler, not the C
  compiler.

* Allow bindings version to have an extra "patchlevel", yet still match with
  corresponding xapian-core version (e.g. 0.8.5.1 and 0.8.5);

Java:

* Added a missing .java source file and removed several unused ones.

* Fixed several glitches in the java bindings automake build system.

* Use "-Wno-unused" when compiling JNI C++ code to ignore harmless
  warnings in generated code (we were carefully passing "-Wunused"
  which is the opposite of what is needed!)

* Fixed a couple of warnings from GCJ.

* Wrapped a few missing methods added since Eric created the bindings.  There
  are still some missing methods - there's now a (probably incomplete) list in
  java/README.

* Added various useful bits of information to java/README.

* Tweaked SimpleSearch.java to be more like the C++ version.

PHP4:

* 0.8.5 was generated with SWIG 1.3.24, but PHP support is broken there so
  we now generate the PHP bindings with SWIG 1.3.22 and everything else with
  a more recent version.

* configure: Check for "php" as a program name as well as "php4", and
  fall-back to missing so the error message from "make check" is better.

Xapian-bindings 0.8.5 (2004-12-23):

General:

* INSTALL: Added non-generic installation instructions.

Python:

* Fixed bytecode compilation of xapian.py.  xapian.pyc was being generated in
  the same directory as xapian.py, but Makefile.am was looking in current
  directory when installing it.  Additionally, VPATH builds were broken.
  These problems were introduced by changes in 0.8.4.

Xapian-bindings 0.8.4 (2004-12-08):

General:

* README: Now clearly says which languages we currently support, which people
  are working on, etc.

* Instead of requiring the user to have a really recent SWIG installed, ship
  the files SWIG generates.  Disable all the SWIG rules unless configure is run
  with --enable-maintainer-mode to make sure they aren't triggered accidentally
  (e.g. by make with dodgy VPATH).

* configure: Require SWIG 1.3.22 or higher (but note that SWIG is no longer
  needed if you just want to install the bindings).

* Wrap the new Database and WritableDatabase constructors which replace
  Auto::open().

* It turns out that we do need to wrap MSet::MSet() (wrapping removed in 0.8.2)
  (for example, simpleexpand.py needs it).

* In the Query constructor which takes a vector of terms, only call set_window
  if window is non-zero.  Otherwise things go wrong if we're passed an empty
  vector.

* Second argument to Document::add_posting() isn't optional, but xapian.i
  indicated that it was.

* xapian.i: Added wrappers for Xapian::Weight and standard subclasses.
  Deriving your own weight class in the scripting language isn't currently
  supported.

* xapian.i: %name is deprecated, so use %rename instead.  This also works
  around a bug in SWIG 1.3.23.

* configure: Removed pointless probe for a C compiler - everything we compile
  is C++.

* configure: Reinstated the check that the bindings version matches the version
  of the xapian library.  It was added in 0.8.2, but accidentally removed in
  0.8.3.

* Use newly added option `xapian-config --swigflags` which (a) avoids always
  passing -I/usr/include which could cause problems if we're using a Xapian
  install not in /usr and there's another one in /usr and (b) avoids problems
  if `xapian-config --cxxflags` contains flags other than -I<something>.

CSharp:

* Richard Boulton has put together bindings for C#.  These build successfully
  with the Mono tools, but the smoketest currently fails.  Unclear if the
  problem is the bindings or the smoketest code.

Guile:

* The guile bindings now build successfully, so we've enabled the guile
  detection machinery in configure.  They're untested though (we don't
  know guile!) so success or failure reports are encouraged!

PHP4:

* Mention the example scripts near the start of the documentation, not right at
  the end.

* Remove documentation explicitly saying how we wrap Xapian::QueryParser and
  Xapian::Stem since we wrap them exactly as we wrap everything else we don't
  mention!

Python:

* Make overloaded Query(Query::op, vector<string>*, termpos) constructor
  work in Python.

* Changed examples to use the newly wrapped Query from list of terms ctor.

* Mention the example scripts near the start of the documentation, not right at
  the end.

* python/Makefile.am: Added xapian_wrap.h as a target for the rule which runs
  SWIG.

* Remove documentation explicitly saying how we wrap Xapian::QueryParser and
  Xapian::Stem since we wrap them exactly as we wrap everything else we don't
  mention!

* Mention simpleexpand example in documentation.

* Examples now report messages for Xapian exceptions.

* Removed MAX_PROB_TERM_LENGTH from example scripts which don't use it.

* Make the example MatchDecider exclude documents matching a value, rather than
  a term.  The latter is a very inefficient way to do what AND_NOT does, and we
  don't want examples to mislead like that.

* python/docs/bindings.html: Note that you can construct a query
  from a list of terms, even if you can't from a list of queries.
  Add HTML links to the examples.

* simpleindex.py: Trim spaces from the start as well as from the end of each
  line.  Simplify the loop slightly.

Tcl:

* Wrap in a tcl8 namespace "Xapian".

* Added a smoketest.

* Translated simpleindex and simplesearch into Tcl.

* Set the Tcl package version.

* Create pkgIndex.tcl so the package can be loaded in the usual Tcl way.

* Install in "xapian<VERSION>" directory in the conventional Tcl way.

* Added documentation for tcl8 bindings.

* Use the TCL_STUBS mechanism so that compiled extensions are portable between
  different versions of Tcl.  This needs Tcl 8.1, so bump the required Tcl
  version (was 8.0).

* configure.ac: Noted that the bindings can easily be compiled for use with
  Tcl 8.0, in case anybody needs that for some reason.

* Don't wrap the factory functions which return a quartz WritableDatabase as
  the destructor never gets called so changes aren't flushed and the lock file
  isn't removed.

Xapian-bindings 0.8.3 (2004-09-20):

General:

* Fixed mismatching versions of libtool used to produce configure and
  ltmain.sh.  The obvious symptom was ".so" missing from the shared object
  names.

* RPM spec file contributed by Fabrice Colin.  Currently this packages Python,
  PHP4, and Tcl bindings.

Java:

* Pass -classpath to javac to fix build problems.

* Make sure errors subdirectory is built before we try to build the jar file.

* Fixed "make install" to not give libtool error.

PHP4:

* Include PHP4 documentation and exmples in the tarball.

* Reverted "Use special SWIG PHP ldflags when linking the PHP glue library."
  change from 0.8.2 - it turns out we only need to pass these flags if we use
  swig's -noruntime option (which we don't do).

Python:

* Use swig's -modern switch for Python 2.2 and up - it gives cleaner, leaner,
  faster Python wrapper code.

Tcl:

* Don't install xapian.la.

* Improved configure check for tcl.h to work with Fedora Core 2.

Xapian-bindings 0.8.2 (2004-09-13):

General:

* Added wrappers for recently added methods: ESet::back() and
  Database::get_lastdocid(), and wrap the new optional third parameter
  to Enquire::set_sorting().

* No longer wrap MSet::MSet() - it's not of use in scripting languages.

* Wrap operator-- as prev() for MSetIterator and ESetIterator.

* Wrap Quartz, InMemory, and Remote database factory functions as
  quartz_open(), inmemory_open(), and remote_open().

* Added missing wrappers for static Stem::get_available_languages() and
  Stem::get_description().

* Wrap renamed method Query::empty() (was Query::is_empty()).

* Remove renaming of other empty() methods to is_empty() (but keep is_empty()
  as an alias for now).

* Require autoconf 2.59 and automake 1.8.5.

* configure: Added check that the bindings version matches the version of
  the xapian library.

* configure: Check if we're using GCC and only pass GCC specific warning
  control options if we are.

* configure: When running with GCC, also pass -Wno-uninitialized so the
  SWIG glue builds without warnings.

* README: Updated list of languages which SWIG supports.

PHP4:

* Document that the 2 argument form of Xapian::Auto::open() for opening a
  writable database is wrapped as open_writable() (bug #32).

* Include Xapian version in output from phpinfo().

* Build the SWIG glue library like we build the others rather than using
  SWIG's -phpfull option.  This avoids problems with newer automake versions
  and means we can build against an uninstalled xapian library.

* Corrected documentation to refer to Xapian::DB_* not Xapian::Auto::DB_*.
  Fixed documentation of how Xapian::Query::OP_* are wrapped.

* Use special SWIG PHP ldflags when linking the PHP glue library.

* simplesearch.py now works with multi-term queries.

* Added documentation on how to install the PHP4 bindings.

* Added a simple testcase to at least ensure the PHP4 bindings can be
  initialised and some simple operations work.

Python:

* configure: Now checks for Python >= 2.1 which we need for __cmp__ and __eq__.

* Don't install _xapian.la and _xapian.a.

* Byte compile xapian.py to xapian.pyc and install it.

* Suppress SWIG warning about MatchDecider::operator() director discarding
  const.

* "make clean" no longer leaves "xapian_wrap.h" behind.

* Added a simple testcase to at least ensure the python bindings can be
  initialised and some simple operations work.

Tcl8:

* configure: Disable building tcl8 bindings if the headers are missing
  (probably because the tcl8.X-dev package isn't installed).

Xapian-bindings 0.8.1 (2004-06-30):

General:

* configure: Require SWIG 1.3.20 or higher (previously was 1.3.14).

* Add "-I/usr/include" to the swig line.  This is needed when xapian is
  installed with a prefix of /usr, since "xapian-config --cxxflags" carefully
  doesn't emit -I/usr/include in this situation (because it causes problems
  with some GCC versions).

* Fixed the %exception handler to cover all the exceptions Xapian can throw,
  not just a subset.

Java:

* Removed wrappers for unused error classes which have been pruned from C++.

* Make finalize() methods of Database and WritableDatabase public so they can
  be called from by the user.

* Document Document.add_term_nopos() as deprecated.

PHP4:

* Make sure that PHP bindings build a module which exports get_module() so PHP
  is able to load it.

* Configure now checks that phpize can actually be run, rather than just that
  it's executable (test -x isn't portable anyhow).

* Added basic documentation and examples to PHP4 bindings.

* Rename overloaded methods and constructors.

* Add simple access to the prefixes map in QueryParser.

* Correct simpleindex ports to never generate empty termnames.

Python:

* configure: Use $PYTHON instead of python when running python to determine
  library and include paths and version number.

* Actually ship python examples and documentation.

Xapian-bindings 0.8.0 (2004-04-20):

* README: Started collecting information on supporting Xapian from even
  more languages.

* Added configure tests to enable bindings only where the necessary tools
  are installed and have a supported version.  ./configure --without-LANGUAGE
  allows particular languages to be forcibly disabled.

* Added Xapian::Document::add_term() - the new name for add_term_nopos().

* A couple of Xapian::Query constructors weren't being wrapped - fixed.

* Added Eric B. Ridge's JNI bindings for Java.  The JNI bindings themselves
  have been well tested, but integration with the xapian-bindings configure
  system hasn't been tested at all - please alert us to any problems.

* Xapian can now be used from TCL.

* Python: MSet now provides a Python iterator.

* Python: OMMSET_* and OMESET_* renamed to MSET_* and ESET_*.

* Python: enable directors for MatchDecider, to allow subclassing in Python.

* Python: Added basic documentation, and some examples.<|MERGE_RESOLUTION|>--- conflicted
+++ resolved
@@ -1,5 +1,3 @@
-<<<<<<< HEAD
-=======
 Xapian-bindings 1.1.2 (2009-07-23):
 
 This release includes all changes from 1.0.14 which are relevant to trunk.
@@ -48,7 +46,6 @@
 * Wrap Query::MatchAll and Query::MatchNothing for Tcl and document how they
   are wrapped (ticket#158).
 
->>>>>>> bd46b50e
 Xapian-bindings 1.1.0 (2009-04-22):
 
 Documentation:
@@ -105,8 +102,6 @@
   parameter name (ascending) in set_sort_by_key(), set_sort_by_value() and
   friends.
 
-<<<<<<< HEAD
-=======
 Xapian-bindings 1.0.14 (2009-07-21):
 
 General:
@@ -170,7 +165,6 @@
   testsuite works with Ruby 1.9.1.  Drop all mention of Ruby 1.6.x as that
   appears to be completely dead both upstream and in the wild.
 
->>>>>>> bd46b50e
 Xapian-bindings 1.0.12 (2009-04-19):
 
 Documentation:

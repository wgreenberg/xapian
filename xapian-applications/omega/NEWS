<<<<<<< HEAD
=======
Omega 1.1.2 (2009-07-23):

indexers:

* omindex:

  + Handle the "macroenabled" versions of MS Office 2007 files too
    (ticket#290).

  + Extract pptx notesSlides and comments, if present.  (ticket#290).

Omega 1.1.1 (2009-06-09):

indexers:

* omindex:

  + Check the last modification time of files before reindexing (ticket#342).

  + Add "--spelling" option to index spelling correction data.

* scriptindex:

  + Add new "spell" action for indexing spelling correction data (ticket#296).

omega:

* Add $suggestion and $opt{spelling} to provide access to spelling correction
  (ticket#296).

* Add $opt{weighting} to allow the weighting scheme and parameters to be
  specified (ticket#298).

* If SERVER_PROTOCOL in the environment is set to INCLUDED, then our output is
  being included in another page (e.g. using SSI) so suppress the output of any
  HTTP headers.

templates:

* templates/query: Offer any spelling correction QueryParser gives.

build system:

* configure: Sync warning flags used with GCC with xapian-core apart from
  -Woverloaded-virtual which fires for MyHtmlParser::parse_html().  That
  probably should be tidied up at some point, but not right now.

>>>>>>> bd46b50e
Omega 1.1.0 (2009-04-23):

indexers:

* scriptindex:

  + Make deprecated "index=nopos" an error.

omega:

* New OmegaScript command $transform{} which performs regular expression
  substitutions using the PCRE library (which is now required to build Omega).
  (ticket#231)

build system:

* The build system is now bootstrapped with newer versions of autoconf and
  libtool which should produce smaller files and speed up configure and
  make.

<<<<<<< HEAD
=======
Omega 1.0.14 (2009-07-21):

indexers:

* omindex: Make sure that output is flushed after every message, not just after
  some of them.

portability:

* Avoid infinite loop in omindex and scriptindex when reading files under
  Cygwin with automatic end of line translation enabled.  This same bug can
  also manifest on Unix platforms if the file is truncated by another process
  while being read.

Omega 1.0.13 (2009-05-23):

indexers:

* omindex:

  + If the filter program needed for a file format isn't installed, report this
    explicitly when skipping subsequent files with the extension instead of
    misleadingly reporting "Unknown extension".

  + Make -s actually work as a short-form for --stemmer (as documented by
    "omindex --help" and "man omindex").

  + Drop the copyright info from the output of --version as it's perennially
    out of date and we don't report it for any other Xapian programs.

* scriptindex:

  + Add new "valuenumeric" action to add a document value using
    Xapian::sortable_serialise() to allow numeric sorting (ticket#260).

build system:

* configure: Enable more GCC warnings - "-Wstrict-null-sentinel" for 4.0+,
  "-Wlogical-op -Wmissing-declarations" for 4.3+.

>>>>>>> bd46b50e
Omega 1.0.12 (2009-04-19):

omega:

* $log now retries a partial write, or one interrupted by a system call.

build system:

* configure: Fix iconv parameter type probe not to implicitly cast a string
  literal to char* - this a warning under GCC currently, but the user could
  pass -Werror explicitly in CXXFLAGS, and this could be promoted to an error
  in future GCC versions, and may already be so for some other compilers.

* Overriding CXXFLAGS at make-time (e.g. "make CXXFLAGS=-Os") no longer
  overrides any flags required for building with Xapian.

* We now actually use the compiler warning flags which configure detects.

Omega 1.0.11 (2009-03-15):

documentation:

* cgiparams.html: Note the technique of using a stub database file to allow a
  default of searching over multiple databases.

indexers:

* omindex:

  + Add support for indexing Microsoft Office 2007 formats and XPS files
    (bug#290).

  + Fix the extraction of metadata from OpenDocument formats.

  + Fix "-l" which would previously always cause a segmentation fault if used
    ("--depth-limit" wasn't affected).

build system:

* configure: The output of g++ --version changed format (again) with GCC 4.3
  which meant configure got "g++" for the version.  Instead use the (hopefully)
  more robust technique of using g++ -E to pull out __GNUC__ and
  __GNUC_MINOR__.

* configure: Turn on _FORTIFY_SOURCE where available (as we do in xapian-core).

portability:

* Fix to compile when RLIMIT_AS isn't available (as on NetBSD and OpenBSD).
  Instead use RLIMIT_VMEM or RLIMIT_DATA if either is available, else don't try
  to limit the memory the filter process can use.

Omega 1.0.10 (2008-12-23):

build system:

* This release now uses newer versions of the autotools (autoconf 2.62 ->
  2.63; automake 1.10.1 -> 1.10.2).  The newer autoconf fixes a regression
  in autoconf 2.62 (and so Omega 1.0.7) with detecting the endian-ness of some
  platforms.

Omega 1.0.9 (2008-10-31):

documentation:

* docs/overview.html: Document HTML parsing a bit, including robots
  meta and htdig_noindex.

omega:

* omega: Catch std::exception and report what its what() method returns.

* omega: Remove undocumented and non-functional support for numeric sorting
  via CGI parameter SORT=#<slot> (SORT=<slot> works as before).

build system:

* configure: Sync warning flag handling changes from xapian-core to eliminate
  many warnings from GCC 4.3.

Omega 1.0.8 (2008-09-04):

documentation:

* Fix a few typos and improve wording in a few places.

indexers:

* omindex:

  + If the character encoding is specified using <meta http-equiv=...> in an
    HTML document then reparse the document if it isn't the encoding we're
    already using so that any preceding <title> is converted correctly
    (bug#292).
	  
  + Convert text from meta tag parameters to UTF-8 (bug#293).
  
  + Handle <meta charset="..."> (new in HTML 5).
	  
  + Fix bug in HTML tag parameter parsing which was probably just a small
    performance penalty in real world cases, but could perhaps result in
    parsing bogus extra parameters in carefully contrived situations.  

portability:

* Add missing <signal.h>, noted on FreeBSD by Henrik Brix Andersen.

Omega 1.0.7 (2008-07-14):

documentation:

* omegascript.html,scriptindex.html: Fix empty titles.

indexers:

* omindex:

  + When indexing text files, handle UCS-2 and UTF-16 text files with a
    byte-order mark (BOM), and ignore any UTF-8 "byte-order" mark.

  + The built-in conversion code (used when iconv isn't available) now handles
    UCS-2/UTF-16 with and without a BOM, and also the explicit BE and LE forms.

omega:

* Overhaul the $highlight colour combinations since some were rather
  unreadable (Debian bug 484456).

build system:

* configure: Synchronise code for working out warning flags used for builds
  with that used for xapian-core, which in particular handles different
  output formats from "gcc --version".

portability:

* configure: Fix header checks to pre-include <sys/types.h> which Mac OS X
  needs for some other headers to work.

* configure: Fix probing for iconv to work better when iconv isn't found
  (previously this only worked on Mac OS X with fink).

* Fix compilation error on FreeBSD, introduced in 1.0.5.

* In omega, cast size to unsigned before division to avoid a warning about
  signed overflow.

packaging:

* xapian-omega.spec: Remove "www." from xapian.org and oligarchy.co.uk URLs.

Omega 1.0.6 (2008-03-17):

documentation:

* docs/omegascript.html: Improve formatting.

indexers:

* omindex:

 + Add support for DjVu files.

 + If we get an error trying to read a directory entry, report it to the user
   rather than ignoring it.

omega:

* New OmegaScript commands $addfilter, $lower, $upper.

portability:

* Check "defined HAVE_SYSMP" rather than just "HAVE_SYSMP".  This doesn't
  change behaviour, but fixes a compile warning on platforms other than Linux
  and IRIX.

Omega 1.0.5 (2007-12-21):

documentation:

* Convert .txt docs to reStructedText which we process to produce HTML.

* Add a note inviting suggestions for additional reliable filter programs.

* overview.html: omindex hasn't generated "W"-prefix terms since 0.9.7, so
  remove the documentation saying it does.

indexers:

* omindex:

  + If a file's extension isn't found in the mime_map and contains uppercase
    ASCII characters, check for the lower cased extension (so .PDF and .Pdf
    behave the same way as .pdf, unless you deliberately add different mappings
    for them).

  + '-f' is documented by --help as a short option for '--follow', but wasn't
    previously actually recognised.

  + Limit filter programs to 7/8 of free physical memory on platforms where we
    know how to determine this statistic (currently at least Linux, FreeBSD,
    IRIX, HP-UX; probably Solaris and a few others too).  This helps to prevent
    runaway filters from causing a denial of service (bug#111).

  + Avoid rereading uncompressed AbiWord documents in order to calculate their
    MD5 checksums.

* scriptindex:

  + Now inserts a ':' between prefix and term, using the same criteria which
    Xapian::QueryParser does.

  + The 'BOOLEAN' action now ignores an empty input rather than adding just the
    prefix as a term.
  
  + The 'UNIQUE' action now issues an warning for empty input but otherwise
    ignores it.

portability:

* Add explicit includes of C headers needed to build with the latest snapshots
  of GCC 4.3.

Omega 1.0.4 (2007-10-30):

omega:

* If an OmegaScript template specifies the same field name as both a boolean
  and a probabilistic term prefix then previous the boolean setting would
  be ignored (e.g. $setmap{prefix,foo,A}$setmap{boolprefix,foo,H}).  Now this
  generates an error.  If you set prefixes in your templates, you may wish to
  check them over before upgrading.

Omega 1.0.3 (2007-09-28):

general:

* Distribution tarballs are now in the POSIX "ustar" format since it saves
  a few KB and we need to use it for xapian-core anyway.

documentation:

* Expand the output of 'mbox2omega --help' and refer the reader to it from
  docs/scriptindex.txt.

indexers:

* omindex:

  + Add support for indexing AbiWord documents and TeX DVI files.

  + Impose a 5 minute CPU time limit on filter programs to prevent problems if
    a filter program goes into an infinite loop on a malformed input.  Partly
    addresses bug#111.

* scriptindex:

  + Fix line number tracking in dump files.

omega:

* Add $muldiv{A,B,C} which calculates int(A*B/C).

* Fix bug in decimal fraction in $size for files >= 1M in size.

templates:

* query:

  + Set HTML charset to utf-8 since that's what databases now are by default.

  + Restyle to use CSS to draw a "score bar" instead of using images.

  + Rework the layout of each hit.

  + Add popup hints on mouse-over for various items.

  + Tidy up some HTML gremlins.

Omega 1.0.2 (2007-07-05):

documentation:

* scriptindex.txt: Fix typo.

indexers:

* omindex:

  + If --url isn't passed, default to "/", but print a warning noting that this
    default has been used (at least for now).

  + Report files that aren't indexed because their extensions aren't
    recognised.

build system:

* Value of XAPIAN_CONFIG supplied to configure is now passed to distcheck,
  to ensure that it works with uninstalled copies of Xapian.

portability:

* Fix test programs to build with a development snapshot of GCC 4.3.

Omega 1.0.1 (2007-06-11):

documentation:

* overview.txt: As of 1.0.0, we no longer use pstotext for PostScript, but
  instead use ps2pdf followed by pdftotext (since this works for Unicode).

* scriptindex.txt: Document that you can delete a document by supplying a new
  document which only contains the unique term.

indexers:

* Fix bug in HTML parser - if the text between two tags consisted entirely of
  whitespace it would just be ignored which could run words together if
  the tags didn't produce implicit whitespace.  This bug dates back to at least
  Omega 0.8.2.

* omindex: Under Linux (and probably some other platforms) struct dirent can
  tell us the type of a directory entry for some filing systems, so make use of
  this to avoid calling stat() (or lstat()) unnecessarily - when indexing
  /usr/share/doc on my Linux box, this saves about 14000 explicit calls to
  stat() (leaving about 7000).

omega:

* Fix handling of query parsing errors (broken by changes in 1.0.0).

packaging:

* The required automake version has been lowered to 1.8.3, so RPMs can now be
  built on RHEL 4 and SLES 9.

Omega 1.0.0 (2007-05-17):

general:

* Omega and the indexers now work in UTF-8.  If iconv() is available, omindex
  will use it to convert documents from other formats, otherwise it has
  built-in support for UTF-8 and ISO-8859-1; omindex knows how to run the
  various external filter programs to generate UTF-8 output; scriptindex
  assumes input is already in UTF-8.

* Change the project name (used to name tarballs, and default installation
  paths) to "xapian-omega" since that's what the RPMs and Debian packages
  already use (there's a Rogue-like game called Omega).

documentation:

* docs/overview.txt: Document what each of the OmegaScript templates does.

* docs/quickstart.txt: Assorted minor improvements.

* docs/termprefixes.txt: Document new 'Z' prefix, and that the 'R' and 'W'
  prefixes are no longer used by Xapian.

* docs/cgiparams.txt: FMT isn't limited to just `a-z' - the actual restriction
  is that it may not contain `..'.

* docs/scriptindex.txt: Explicitly note that index=nopos is deprecated
  (scriptindex already emits a warning).

* NEWS: Add note that Omega < 0.8.0 NEWS entries are in the xapian-core NEWS
  file.

* TODO: Updated.

indexers:

* Updated to use the new Xapian::TermGenerator class.  This means that the
  indexing strategy has changed.

* "--help" now reports the default stemming language (i.e. "english").

* Implement new sample generating function which normalises all runs of
  whitespace to a single space, and fixes invalid UTF-8 in the sample.

* omindex:

  + We now index PostScript by converting to PDF with ps2pdf and then indexing
    that.  This allows us to index PostScript files containing Unicode
    characters outside of ISO-8859-1, and also means we now get metadata from
    PostScript files.  The downside is it is quite a bit slower.

  + Add support for indexing MS Works documents using wps2text (part of
    libwps).

  + Don't index empty files.

* scriptindex:

  + Fix optimisation of "load truncate=N" to actually work!

  + The "truncate" action knows not to chop off a multibyte UTF-8 character.

  + Update short option list for scriptindex to match documented usage (-h, -V
    and -s were not working).

  + Remove -q and -u options - they no longer do anything and are only accepted
    for compatibility with really old versions (0.6.1 and earlier for -q; 0.7.5
    and earlier for -u).

omega:

* Add an alternative implementation of date range filtering which uses a
  MatchDecider.  This allows everything that the existing implementation does,
  plus you can support sorting on a choice of dates (e.g. first published or
  last updated), and filtering works to a resolution of a minute rather than a
  day.  Set CGI parameter DATEVALUE to enable this, and to specify the value to
  use.  Since omindex now adds the last modified date as value 0, this will
  work with omindex.

* Enhance $substr{} to accept a negative length (meaning to count back from the
  end of the string).

* New CGI parameters to allow finer control of sorting and ranking - SORTAFTER
  and DOCIDORDER.

* The sorting options are now encoded in $filters so Omega can automatically
  reset to page 1 if they are changed.

* Add new OmegaScript $weight command which returns the raw document weight -
  mostly useful for debugging purposes.

* $topterms{} now generates unstemmed terms.

* $prettyterm{TERM} has been updated to fit with changes to the term generation
  strategy.

* Add 'you' and 'your' as stopwords.

* $filesize{SIZE} enhanced to return a decimal point for K, M, and G (e.g.
  "2.1K" and "4.0M" rather than "2K" and "4M"); $filesize{0} is now "0 bytes";
  $filesize{1} is now "1 byte"; $filesize{SIZE} where SIZE is negative is now
  "".

* Remove $freqs as it has been deprecated for ages.

* Remove support for xB, xDATE1, xDATE2, xDAYSMINUS, and xDEFAULTOP which were
  deprecated in favour of xFILTER in 0.7.5 (over 3 years ago).

* Remove deprecated aliases for CGI parameters (deprecated in 0.6.3 or 0.6.5,
  more than 3.5 years ago): RAW_SEARCH (now RAWSEARCH), DATE1 (now START),
  DATE2 (now END), DAYSMINUS (now SPAN but with slightly different semantics),
  and MIN_HITS (now MINHITS).

* Remove "bias_weight" and "bias_halflife" CGI parameters since they rely on
  Enquire::set_bias() which has been removed.

templates:

* The 'query' template no longer uses $topterms by default.

* New 'topterms' template provides a query template with $topterms support.

* Template fragments which aren't intended for direct use have been moved to
  an "inc" subdirectory.

testsuite:

* md5test: Add tests for MD5 code.

build system:

* `./configure --enable-quiet' already allows you to specify at configure time
  to pass `--quiet' to libtool.  Now you can override this at make-time by
  using `make QUIET=' (to turn off `--quiet') or `make QUIET=y' (to turn on
  `--quiet').

* configure: Disable probes for f77, gcj, and rc completely by preventing
  the probe code from even appearing in configure - this reduces the size of
  configure by 29% and should speed it up significantly.

portability:

* Fixed to build with GCC 4.3 snapshot.

* We now make use of the safe*.h portability headers from xapian-core.

* Ensure that the result of snprintf is zero terminated since MSVC's snprintf
  is broken (by design it seems).

* configure: xapian-config --cxxflags now includes -ptused for SGI's C++
  compiler, so we don't need to probe for it here.

* configure: Perform a link test for posix_fadvise to fix misdetection on
  HP-UX.

Omega 0.9.10 (2007-03-04):

documentation:

* docs/omegascript.txt: Rewrite introductory paragraph.  Note that
  whitespace is significant, and add explicit warning to $setmap.

* docs/termprefixes.txt: Expand section on boolean prefixes, showing
  how to generate them using scriptindex, and how to allow them to be
  selected in an HTML form.

indexers:

* omindex: Generate correct MD5 checksums on big-endian platforms.

omega:

* Fix $substr{} with negative start to actually work.

* Fix $substr{} to never cause a C++ exception.

packaging:

* omega.spec.in: Remove "." from the end of the Summary.

Omega 0.9.9 (2006-11-09):

documentation:

* Ship our custom INSTALL file rather than the generic one from autoconf which
  we've accidentally been shipping instead since 0.9.5.

indexers:

* scriptindex: The "date" action no longer modifies the value it operates on
  (it was never meant to!)

omega:

* Report an error if $setmap is called with an even number of parameters.
  An incorrect example in the documentation used to suggest this, so it's
  particularly useful to catch this case.

packaging:

* RPMs: Prevent binaries getting an rpath for /usr/lib64 on FC6.

Omega 0.9.8 (2006-11-02):

omega:

* $substr where the start is negative and longer than the string (e.g.
  $substr{abcd,-5,1}) wasn't working as intended.

build system:

* configure: Tell AC_CHECK_HEADERS to suppress its backward compatibility mode,
  so it only checks headers with the compiler.  This speeds up configure a
  little, and is what we do elsewhere.

* configure: Warning flags for GCC weren't actually getting used.  Fix this to
  work and use the same warning flags for GCC and Intel C++ as xapian-core does.
  Fix all the warnings this uncovered!

* omega,omindex,scriptindex: Remove some old unused code.

portability:

* Ensure that we always pass an unsigned char value to isupper(), toupper(),
  etc as they are undefined on other values (glibc makes them work for signed
  char values too, but this is an extension).

* configure: Pass magic options to SGI's C++ compiler to allow linking of
  templates to work.

* configure: IRIX doesn't allow stdint.h to be included from C++ so we need
  a smarter configure test than AC_CHECK_HEADERS.

* Fix warnings from SGI's C++ compiler.

Omega 0.9.7 (2006-10-10):

documentation:

* omegascript.txt: Note that (by design) an omegascript template can't
  contain an infinite loop.

* termprefixes.txt: "$setmap{title,S}" should be "$setmap{prefix,title,S}".

* Use the default paths to the database directories and the omega CGI binary in
  examples.

* README: Update reference to "CVS" to say "SVN".

indexers:

* Don't get confused by "a<b" in Javascript in a <script> tag.  Fixes bug#91.

* Support htdig's "ignore this bit" comments.

* Don't generate terms with more than 3 trailing symbols ('-', '+', or '#').

* omindex:

  + Add the file last modified time as value #0.

  + Generate an MD5 checksum of each file indexed and store it in value #1
    to allow duplicates to be collapsed.

  + Store the file's last modified time in the document data as "modtime" so it
    shows up in search results (and tweak the query template so the display of
    this information looks nicer).  Don't add "modtime" field if the timestamp
    is (time_t)-1.

  + Run pdfinfo once and pull out the fields we want using string operations,
    instead of running it twice filtered through sed.

  + Parse the XML from OpenDocument and OpenOffice using new subclasses of
    HtmlParser.  Only extract meta.xml once.

  + Add "size" field to document data.

  + Run xls2csv on MS Excel files, run catppt on MS Powerpoint files, and also
    index MS Word templates (.dot) the same way as .doc files.

  + Don't generate 'W' terms since omega doesn't use them.

  + If a filter program isn't installed, then don't try it again for the same
    extension (not perfect but an improvement - previously we indexed an empty
    document!)

  + If popen() fails, treat it as a read error.

* scriptindex:

  + Add new "load" action to allow the contents of an external file to be
    loaded and parsed.

  + Fix check for whether a record has content in the case where the same field
    is processed more than once.

omega:

* Add $pack and $unpack OmegaScript commands to allow big endian binary values
  to be encoded and decoded (for use with omindex's lastmod in value #1).

* omega.conf: Fix code which reads omega.conf to be line based as documented
  rather than the wacky whitespace based scheme that was actually implemented.
  Also we now allow "#" comments and blank lines in omega.conf.

* Fix $highlight{} to work with capitalised words (it used to work but
  regressed in 0.8.2).

* Use '\t' to separate terms in xP since filter terms might contain '.'.  Fixes
  bug#87.

testsuite:

* Add htmlparsetest which tests the MyHtmlParser class.

build system:

* Makefile.am: Make use of the dist_ prefix to avoid having to list files in
  EXTRA_DIST as well as in *_SCRIPTS, *_DATA, and man_MANS.

* Makefile.am: Prefer $(sysconfdir) to @sysconfdir@ since the former can be
  overridden on the "make" command line.

portability:

* xapian-config will now switch Sun's C++ compiler into ANSI C++ compliant
  mode, so remove all the special case bits of code added for just this one
  compiler.

* omindex: Fix escaping of filenames to cast characters to "unsigned char" so
  that isalnum() works correctly everywhere.  Not a security hole as dangerous
  characters were still being escaped.

* Call pclose() not fclose() on a FILE* obtained from popen().  This bug could
  cause us to run out of file descriptors on some platforms.

* configure: Check for strftime.

packaging:

* omega.spec.in: Include documentation in the RPM package.

Omega 0.9.6 (2006-05-15):

documentation:

* docs/omegascript.txt: Clarified description of $now.

indexers:

* scriptindex: Fix "index" and "indexnopos" without a prefix to set the weight
  correctly (bug introduced in 0.9.5).

omega:

* Added new OmegaScript commands $filterterms and $substr.

portability:

* configure: Update snprintf detection to match xapian-core.

* Fix MSVC warnings.

packaging:

* omega.spec.in: Create and package /var/lib/omega/cdb and /var/log/omega.

Omega 0.9.5 (2006-04-08):

documentation:

* README: Add pointer to documentation.

* Added man pages for omindex and scriptindex, generated using help2man.

indexers:

* scriptindex:

  + If we fail to open the index script, die with an error (previously we
    acted as if an empty file was specified).

  + Warn about a useless "weight" action, even if it's followed by another
    non-useless action (e.g. "field") - previously we only warned if it
    was last or followed only by other useless actions.

  + Warn if "unique=<prefix>" is used without a corresponding
    "boolean=<prefix>" on the same line.

  + Warn that "index=nopos" is deprecated and should be replaced by
    "indexnopos".

  + Add explanatory text "(note that actions are executed from left to right)"
    when reporting useless actions.

  + Added new "hash" command to allow hashed terms to be generated from long
    URLs like omindex does.

* htdig2omega.script,mbox2omega.script: Make use of the new scriptindex "hash"
  command.

* dbi2omega: Check DBIDRIVER environmental variable to allow a driver other
  than mysql to be specified without modifying the script.

omega:

* Fix $opt[fieldnames] handling.  Previously it would try to kick in if you
  didn't set fieldnames but set any alphabetically later option!  The symptom
  was that $field{} would stop working (bug#72).

portability:

* omindex,omega: Tweaks for MSVC compilation.

Omega 0.9.4 (2006-02-21):

documentation:

* COPYING: Updated FSF address.

Omega 0.9.3 (2006-02-16):

documentation:

* overview.txt: The U prefix (URL term) was grouped with the date searching
  prefixes, but it makes more sense to group it with the prefixes relating to
  parts of the URL (H for hostname, P for path, etc).

* overview.txt: Add pointer to documentation of the supported query syntax.

* omegascript.txt: Improve descriptions of $cgi, $collapsed, $value, $version.

* termprefixes.txt: Fix typo.

indexers:

* omindex: add --preserve-nonduplicates / -p option to not delete any documents
  that aren't updated, in replace duplicates mode (so that multiple runs of
  omindex on different subsites don't stomp on each other).

* omindex,scriptindex: Add "--stemmer" option to omindex and scriptindex
  to allow the stemming language to be set.  Fixes bug#11.

* omindex,scriptindex: More consistent --help and --version output.

* omindex: Add support for OpenDocument format mimetypes and extensions out of
  the box.  Previously you could index them but had to pass a "-m" option for
  each OpenDocument filename extension you wanted to handle.

* scriptindex: The "-q" option no longer actually controls anything.  Just
  ignore it for backwards compatibility (and don't document it in --help).

omega:

* If executing an OmegaScript command causes a Xapian exception to be thrown,
  catch it and copy the error message into error_msg (which is read by the
  $error command).  This allows such errors to reported in a nicer way.

* Added "SORTREVERSE" CGI parameter which allows the sort order to be reversed
  when sorting on a value.  Removed "SORTBANDS" CGI parameter since it no
  longer does anything.

* Added	$find{LIST,STRING} to return the subscript of the first occurence of
  string STRING in list LIST.

* Added $lookup{CDBFILE,KEY} OmegaScript command to perform a lookup in a CDB
  file.

* Added new feature which allows you to avoid storing fieldnames in every
  document.  Instead you just store the field values, one per line, and add
  something like "$set{fieldnames,$split{caption sample url}}" to the
  OmegaScript template to specify the fieldnames to use.  This can save a lot
  of disk space for a large database.

* Add new "$split{}" OmegaScript command which splits a string to give an
  OmegaScript list.

* Fix $url{} to escape "+" to "%2b".  Also fix encoding of top-bit-set
  characters on platforms where char is signed by default.

* Speed up $highlight{} - only compare terms which are the same length.

* Reduce memory usage if a lot of documents are marked as relevant.

templates:

* query: Make the page title shorter so there's more chance it will fit on icon
  bars, etc.

* opensearch: Add missing escaping.

* godmode: If a non-existent docid is specified, report the error and prompt
  the user to enter another docid.  Fixes bug#60.

portability:

* omega: Fix printf type mismatch on 64 bit platforms.

* omega: Cast time_t to unsigned long to avoid problems on 64bit platforms.

* Use snprintf where available.

* Write top-bit set characters using \xXX notation to avoid warnings from
  Intel's C++ compiler.

Omega 0.9.2 (2005-07-15):

* omega: Changed $highlight so if OPEN and CLOSE aren't specified, they default
  to highlighting each word from the query with a different background colour
  like gmane does (previous default was to use '<strong>' and '</strong>').

* omega: Call QueryParser::set_database() as this is now used to decide what to
  do for terms like "C#".

* omega: Added the ability to set boolean prefixes for the QueryParser by
  setting a "boolprefix" map in the omegascript template.

* omega: Added $length{} and $stoplist{} commands to OmegaScript.

* scriptindex: Fix infinite loop if there's no newline at the end of a dumpfile.

* docs/termprefixes.txt: Explain how to use termprefixes with scriptindex and
  omega, since that's what most people will want to know.

* docs/omegascript.txt: Use standard "S" prefix for title in example for
  $setmap, rather than "XT".

Omega 0.9.1 (2005-06-06):

* Releases are now created using libtool 1.5.18 and automake 1.9.5.

* Updated RPM packaging.

Omega 0.9.0 (2005-05-13):

* Updated for 0.9.0 API changes.

* omindex/scriptindex: Generate terms like "c#".

* Added mbox2omega script which allows a mail folder to be indexed using
  scriptindex.  Mostly it's an example as there's no mechanism included to show
  the full original message.

omega:

* The configuration file is now looked for differently - you can now set
  the environmental variable OMEGA_CONFIG_FILE.  See docs/overview.txt for
  details.

* $highlight can now highlight terms like "C#".

* Add new template 'opensearch' to implement basic opensearch feeds of search
  results.

omindex:

* URL hashing previously depended on sizeof(long) so databases weren't totally
  portable between platforms.  This is now fixed, but to do so we've had to
  break compatibility with databases built on platforms with 64 bit longs
  with URLs > 228 bytes.

* Removed useless "DUPE_duplicate" option.

* Added support for indexing Perl "pod" documentation using pod2text.

* Replaced -l/--no-recurse with -l/--depth-limit which takes an argument
  allowing recursion to be restriction to any depth, not just 0 or infinity!

* Extend -M/--mime-type to allow an existing mapping to be removed by omitting
  the type.

* Fixed code so that we get lstat() prototype on Linux systems where we have
  posix_fadvise().

scriptindex:

* Improved handling of extra blank lines in dump file.

* Strip multiple \r characters from end of line.

* Complain if a dump file doesn't appear to have been = escaped correctly.

* Flush database after each input file to ensure all changes from a file
  make it in.

documentation:

* docs/omegascript.txt: Clarify $field description slightly.

* docs/cgiparams.txt,docs/omegascript.txt: Fixed 3 references to OmXxxx classes.

* docs/termprefixes.txt: Added a single document covering all aspects of term
  prefixes.

* docs/omegascript.txt: Moved $collapsed into correct place alphabetically!

* docs/cgiparams.txt,docs/overview.txt: Improved description of how B filters
  are handled when building the query.

* docs/scriptindex.txt: Note that actions are applied in the specified order.

Omega 0.8.5 (2004-12-23):

* README,INSTALL: Proper installation instructions.

* omega: If an exception is thrown, make sure that the HTTP headers
  get written so that we don't cause "500 Internal Server Error".
  This problem was introduced by the change to allow a user specified
  Content-Type in 0.8.0.  Partly addresses bug#60.

* scriptindex: Fixed "Unknown Exception" when trying to "unhtml" text which
  contains "</body>" (bug#61).  This bug was introduced in 0.8.4.

* omindex/scriptindex: <h1> - <h6> and </h1> - </h6> now leave a space in the
  dumped HTML.  This bug was introduced in 0.8.4 - before that any tag left
  a space in the dumped HTML.

* omindex: Only try to delete removed documents in "replace duplicates" mode
  (which is the default).

* omindex: Change behaviour of crawler such that it doesn't follow symbolic
  links any more.  The new "--follow" command line option turns following of
  symlinks back on.

* dbi2omega: Add a comment to the start of the file detailing what
  dbi2omega does.

Omega 0.8.4 (2004-12-08):

* omindex,scriptindex: Improved HTML to text conversion - now we strip
  leading and trailing whitespace and convert all other consecutive groups of
  whitespace to a single space.  Also the parser now knows that some tags
  should be regarded as word breaks and some shouldn't (previously all tags
  were treated as word breaks).

* omindex: Removed bogus extra line from code which was meant to
  truncate samples, titles, etc at a word boundary, but has never actually
  worked!

* omindex: Added hooks for indexing the following formats: OpenOffice (requires
  unzip), MS Word (requires antiword), Wordperfect (requires wpd2text), RTF
  (requires unrtf).

* omindex: If a filename to be passed to a filter program has a leading "-",
  protect it from possible interpretation as an option by prepending "./".

* omega: When there's only a boolean query we promote it to be the query.
  Tweaked so we use boolean weights in this case.

* omega: Use Query::empty() instead of the now deprecated Query::is_empty().

* omega,omindex,scriptindex: Use the new Database/WritableDatabase
  constructors.

* templates/godmode: Finished off godmode template.

* Compile everything as C++.

* Check snprintf actually works - some older versions don't implement C90
  snprintf semantics.

* XAPIAN_FLAGS already links with xapianqueryparser so remove
  -lxapianqueryparser from omega_LDADD as it was causing link errors on cygwin.

Omega 0.8.3 (2004-09-20):

* scriptindex: --version now actually reports the version.  --help now exits
  with status 0 rather than status 1.

* RPM packaging: Updated.  The most notable change is that the RPM is now
  called xapian-omega because there's already an omega RPM (in Fedora Core at
  least) which is a game.  Also htdig2omega and htdig2omega.script are now
  included in the RPM.

* Install htdig2omega.script in ${prefix}/share/omega/ rather than
  ${prefix}/share/.

Omega 0.8.2 (2004-09-13):

* omega: $highlight now handles accented characters (bug#9).

* omega: Use new checkatleast parameter to Enquire::get_mset to implement
  MINHITS.

* omindex: When running with "replace duplicates" mode (the default), detect
  documents removed since the last indexing run and delete them from the
  database (bug #34).

* omindex: Use the new WritableDatabase::replace_document(term, doc) method.

* scriptindex: Report index script file name and line number when
  reporting errors in it.  Added warning for redundant actions,
  such as "truncate" as the last action in a rule.

* templates/query: Always report if the database is not found - previously we
  only did so if there was a query.

* templates/query: Fixed missing </center> tag which happened in certain cases.

* docs/omegascript.txt: Added note about that $add{$hit,1} gives
  the "hit number".

* Now includes htdig2omega and htdig2omega.script which allow you to crawl
  remote websites with ht://dig, then build a searchable index of them with
  Xapian and Omega.

* Link with -lxapianqueryparser, not -lomqueryparser.

Omega 0.8.1 (2004-06-30):

* omindex: Renamed hash() to hash_string() to avoid colliding with something
  on IRIX.

* omega: Changed MORELIKE to pick up to 40 terms, rather than up to 6 (feedback
  on the mailing list suggests this gives much better results).

* scriptindex: Added explicit catch for std::bad_alloc.

Omega 0.8.0 (2004-04-19):

* scriptindex: Change default to *not* overwriting the database (use
  --overwrite if you really want to do this); -u is now accepted but ignored.

* scriptindex: Use getopt for option parsing.

* omindex: Added --overwrite option which forces an existing database to be
  deleted before indexing begins.

* templates/xml: Correct spelling of `relavence' to `relevance'.  NB: if you're
  parsing the XML output, you'll need to fix this spelling in your parser!

* templates/xml: Now set HTTP header: "Content-Type: application/html".

* templates/xml: Remove unused OmegaScript code:
  `$set{topterms,$or{$ne{$msize,0},$query}}'.

* indextext.cc,omindex.cc,scriptindex.cc: Updated to use add_term() instead of
  add_term_nopos().

* omega: Added $httpheader Omegascript to allow arbitrary HTTP headers and
  alternative Content-Type headers to be specified.

* omega: If the probabilistic query was bad, don't try to run the match.

* omega: Don't crash if there's a date filter but no probabilistic query.

* omindex/scriptindex: Raw terms with a multicharacter prefix are now indexed
  with a : inserted (e.g. as XFOO:Rterm).  This matches what the query parser
  does.

* omindex/scriptindex: Don't create R terms for terms which start with a digit.

* omindex: Use O_STREAMING and/or posix_fadvise() when reading files to be
  indexed (if available).  This helps to keep the Xapian database in cache,
  and should greatly improve indexing throughput.

* docs/scriptindex.txt: Make more explicit that boolean produces a *single*
  boolean term.

* docs/cgiparams.txt: Note that START and END should be in the format YYYYMMDD.

For NEWS entries for Omega versions prior to 0.8.0, see the xapian-core NEWS
file.<|MERGE_RESOLUTION|>--- conflicted
+++ resolved
@@ -1,5 +1,3 @@
-<<<<<<< HEAD
-=======
 Omega 1.1.2 (2009-07-23):
 
 indexers:
@@ -47,7 +45,6 @@
   -Woverloaded-virtual which fires for MyHtmlParser::parse_html().  That
   probably should be tidied up at some point, but not right now.
 
->>>>>>> bd46b50e
 Omega 1.1.0 (2009-04-23):
 
 indexers:
@@ -68,8 +65,6 @@
   libtool which should produce smaller files and speed up configure and
   make.
 
-<<<<<<< HEAD
-=======
 Omega 1.0.14 (2009-07-21):
 
 indexers:
@@ -110,7 +105,6 @@
 * configure: Enable more GCC warnings - "-Wstrict-null-sentinel" for 4.0+,
   "-Wlogical-op -Wmissing-declarations" for 4.3+.
 
->>>>>>> bd46b50e
 Omega 1.0.12 (2009-04-19):
 
 omega:
